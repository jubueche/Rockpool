# ----
# dynapse_control.py - Module to interface cortexcontrol and the DynapSE chip
# Author: Felix Bauer, aiCTX AG, felix.bauer@ai-ctx.ai
#
# Copyright: aiCTX AG, 2019
# ----

### --- Imports

import numpy as np
from warnings import warn
from typing import Tuple, List, Optional, Union, Iterable
import time
import os
import threading

import params

# - Global settings
_USE_DEEPCOPY = False
RPYC_TIMEOUT = 300
# - Default values, can be changed
DEF_FPGA_ISI_BASE = 2e-5  # Default timestep between events sent to FPGA
DEF_FPGA_ISI_MULTIPLIER = int(np.round(DEF_FPGA_ISI_BASE / params.FPGA_TIMESTEP))
USE_CHIPS = [0]  # Chips to be initialized for use


## -- Import cortexcontrol modules or establish connection via RPyC
try:
    import CtxDynapse as ctxdynapse
    import NeuronNeuronConnector as nnconnector
    import tools
    import params

    _USE_RPYC = False
except ModuleNotFoundError:
    # - Try with RPyC
    import rpyc

    _USE_RPYC = True


def connect_rpyc(port: Union[int, str, None] = None) -> "rpyc.core.protocol.Connection":
    """
    connect_rpyc - Establish a connection through RPyC.
    :param port:  Port over which to connect. If `None`, try 1300 and then, if
                  this fails, 1301.
    :return:
        The new RPyC connection
    """
    if not _USE_RPYC:
        raise RuntimeError(
            "dynapse_control: Connection to RPyC only possible from outside cortexcontrol"
        )

    try:
        if port is None:
            try:
                port = "1300"
                connection = rpyc.classic.connect("localhost", "1300")
            except (TimeoutError, ConnectionRefusedError):
                # - Connection with port 1300 is either occupied or does not exist
                port = "1300 or 1301"  # This is just for print statements
                connection = rpyc.classic.connect("localhost", "1301")
                port = "1301"
        else:
            connection = rpyc.classic.connect("localhost", str(port))
    except TimeoutError:
        raise TimeoutError(
            f"dynapse_control: RPyC connection on port {port} seems to be in use already."
        )
    except ConnectionRefusedError:
        raise ConnectionRefusedError(
            f"dynapse_control: No available RPyC connection on port {port}."
        )
    else:
        print(f"dynapse_control: RPyC connection established through port {port}.")

    # - Set up rpyc connection settings
    connection._config["sync_request_timeout"] = RPYC_TIMEOUT  # Increase timeout limit

    return connection


def setup_rpyc_namespace(connection: "rpyc.core.protocol.Connection"):
    """
    setup_rpyc_namespace - Register certain modules and variables in the namespace
                           of cortexcontrol that will be needed for this module.
    :param connection:  RPyC connection to cortexcontrol.
    """
    # - Setup parameters on RPyC server
    connection.namespace["_USE_RPYC"] = True
    connection.namespace["copy"] = connection.modules.copy
    connection.namespace["os"] = connection.modules.os
    connection.namespace["ctxdynapse"] = connection.modules.CtxDynapse
    connection.namespace["rpyc"] = connection.modules.rpyc
    connection.namespace["tools"] = connection.modules.tools
    connection.namespace["params"] = connection.modules.params
    if "initialized_chips" not in connection.namespace.keys():
        connection.namespace["initialized_chips"] = []
    if "initialized_neurons" not in connection.namespace.keys():
        connection.namespace["initialized_neurons"] = []

    print("dynapse_control: RPyC namespace complete.")


def initialize_hardware(
    use_chips: List = [],
    connection: Optional["rpyc.core.protocol.Connection"] = None,
    enforce: bool = False,
):
    """
    initialize_hardware - If chips have not been cleared since start of current
                          cortexcontrol instance, clear them.
    :param use_chips:  List with IDs of chips that should be checked.
    :param enforce:    If `True`, clear all chips in `use_chips`, no matter if
                       they have been cleared already.
    """
    print("dynapse_control: Initializing hardware...", end="\r")
    if not _USE_RPYC:
        tools.init_chips(use_chips)
        # - Update lists of initialized chips and neurons
        global initialized_chips, initialized_neurons
        cleared_chips = set(use_chips).difference(initialized_chips)
        initialized_chips = sorted(initialized_chips + cleared_chips)
        initialized_neurons += [
            neuron
            for chip in cleared_chips
            for neuron in range(
                params.NUM_NEURONS_CHIP * chip, params.NUM_NEURONS_CHIP * (chip + 1)
            )
        ]
        if not use_chips:
            print(f"dynapse_control: No chips have been cleared.")
        elif len(use_chips == 1):
            print(f"dynapse_control: Chip `{use_chips[0]}` has been cleared.")
        else:
            print(
                "dynapse_control: Chips `{}` and `{}` have been cleared.".format(
                    "`, `".join((str(chip) for chip in use_chips[:-1])), use_chips[-1]
                )
            )
    else:
        # - If using rpyc, make sure, connection is given
        if connection is None:
            raise TypeError(
                "dynapse_control: If using RPyC, `connection` argument cannot be `None`."
            )
        else:
            # - Chips that have already been initialized. If `initialized_chips`
            #   doesn't exist, assume that no chips have been initialized yet.
            initialized_chips = connection.namespace.get("initialized_chips", [])
            # - Find chips that are to be used and have not been initialized yet.
            if enforce:
                do_chips = use_chips
            else:
                do_chips = list(set(use_chips).difference(initialized_chips))
            already_done = list(set(use_chips).difference(do_chips))
            # - Clear those chips and add them to list of initialized chips.
            connection.modules.tools.init_chips(do_chips)
            connection.namespace["initialized_chips"] = initialized_chips + do_chips
            # - Also update list of initialized neurons
            initialized_neurons = connection.namespace.get("initialized_neurons", [])
            initialized_neurons += [
                neuron_id
                for chip_id in do_chips
                for neuron_id in range(
                    params.NUM_NEURONS_CHIP * chip_id,
                    params.NUM_NEURONS_CHIP * (chip_id + 1),
                )
            ]
            connection.namespace["initialized_neurons"] = initialized_neurons
            # - Print which chips have been cleared.
            print_statement = "dynapse_control: Chips {} have been cleared.".format(
                ", ".join((str(chip) for chip in do_chips))
            )
            if already_done:
                print_statement += " Chips {} had been cleared previously.".format(
                    ", ".join((str(chip) for chip in already_done))
                )
            print(print_statement)


def setup_rpyc(
    connect: Union["rpyc.core.protocol.Connection", int, str, None] = None,
    init_chips: Union[List[int], None] = USE_CHIPS,
) -> "rpyc.core.protocol.Connection":
    """
    setup_rpyc - Connect to cortexcontrol via RPyC, add entries to cortexcontrol
                 namespace, register global variables to access objects from whithin
                 this module and clear chips.
    :param connect:  If RPyC connection, use this instead of establishing new connection
                     If int (or string that can be converted to int), connect through
                     corresponding port
                     If `None`, first try connecting through port 1300. If this fails try
                     through port 1301.
    :param init_chips:  Chips to be initialized (cleared). Chips that have already been
                        cleared since the start of conrtexcontrol will not be cleared again.
    """
    connection = (
        connect
        if isinstance(connect, rpyc.core.protocol.Connection)
        else connect_rpyc(connect)
    )
    setup_rpyc_namespace(connection)
    if init_chips is not None:
        initialize_hardware(init_chips, connection, enforce=False)
    # - Make same objects available as when working wihtin cortexcontrol
    global tools, params, ctxdynapse, nnconnector, initialized_chips, initialized_neurons
    tools = connection.modules.tools
    params = connection.modules.params
    ctxdynapse = connection.modules.CtxDynapse
    nnconnector = connection.modules.NeuronNeuronConnector
    initialized_chips = connection.namespace["initialized_chips"]
    initialized_neurons = connection.namespace["initialized_neurons"]
    tools.initialized_neurons = connection.namespace["initialized_neurons"]
    print("dynapse_control: RPyC connection has been setup successfully.")

    return connection


def connectivity_matrix_to_prepost_lists(
    weights: np.ndarray
) -> Tuple[List[int], List[int], List[int], List[int]]:
    """
    connectivity_matrix_to_prepost_lists - Convert a matrix into a set of pre-post connectivity lists

    :param weights: ndarray[int]    Matrix[pre, post] containing integer numbers of synaptic connections
    :return:    (presyn_ids_exc,
                 postsyn_ids_exc,
                 presyn_ids_inh,
                 postsyn_ids_inh)       Each ndarray(int), containing a single pre- and post- synaptic partner.
                                    presyn_ids_exc and postsyn_ids_exc together define excitatory connections
                                    presyn_ids_inh and postsyn_ids_inh together define inhibitory connections
    """
    # - Get lists of pre and post-synaptic IDs
    presyn_ids_exc_compressed, postsyn_ids_exc_compressed = np.nonzero(weights > 0)
    presyn_ids_inh_compressed, postsyn_ids_inh_compressed = np.nonzero(weights < 0)

    # - Preallocate connection lists
    presyn_ids_exc = []
    postsyn_ids_exc = []
    presyn_ids_inh = []
    postsyn_ids_inh = []

    # - Loop over lists, appending when necessary
    for pre_id, post_id in zip(presyn_ids_exc_compressed, postsyn_ids_exc_compressed):
        for _ in range(weights[pre_id, post_id]):
            presyn_ids_exc.append(
                pre_id.item()
            )  # avoid using np.int64 type for integers
            postsyn_ids_exc.append(post_id.item())

    # - Loop over lists, appending when necessary
    for pre_id, post_id in zip(presyn_ids_inh_compressed, postsyn_ids_inh_compressed):
        for _ in range(np.abs(weights[pre_id, post_id])):
            presyn_ids_inh.append(pre_id.item())
            postsyn_ids_inh.append(post_id.item())

    # - Return augmented lists
    return presyn_ids_exc, postsyn_ids_exc, presyn_ids_inh, postsyn_ids_inh


def rectangular_neuron_arrangement(
    first_neuron: int,
    num_neurons: int,
    width: int,
    core_dimensions: tuple = params.CORE_DIMENSIONS,
) -> List[int]:
    """
    rectangular_neuron_arrangement: return neurons that form a rectangle on the chip
                                    with first_neuron as upper left corner and width
                                    width. (Last row may not be full). Neurons
                                    have to fit onto single core.
    :param first_neuron:  int ID of neuron that is in the upper left corner of the rectangle
    :param num_neurons:   int Number of neurons in the rectangle
    :param width:        int Width of the rectangle (in neurons)
    :param core_dimensions:  tuple (number of neuron rows in core, number of neurons in row)
    :return neuron_ids:   list 1D array of IDs of neurons that from the rectangle.
    """
    height_core, width_core = core_dimensions
    num_rows = int(np.ceil(num_neurons / width))
    first_row = int(np.floor(first_neuron / width_core))
    first_col = first_neuron % width_core
    # - Make sure rectangle fits on single core
    if (
        first_col + width > width_core
        or first_row % height_core + num_rows > height_core
    ):
        raise ValueError("dynapse_control: Rectangle does not fit onto single core.")
    neuron_ids = [
        (first_row + rownum) * width_core + (first_col + colnum)
        for rownum in range(num_rows)
        for colnum in range(width)
    ]
    return neuron_ids


def generate_event_raster(
    events: list, duration: float, neuron_ids: list
) -> np.ndarray:
    """
    generate_event_raster - Generate a boolean spike raster of a list of events with timestep 0.001ms
    :param events:         list of Spike objects
    :param duration:       float Overall time covered by the raster
    :param neuron_ids:     array-like of neuron IDs corresponding to events.

    :return:
        event_raster   np.ndarray  - Boolean event raster
    """
    neuron_ids = list(neuron_ids)
    # - Extract event timestamps and neuron IDs
    timestamps: tuple
    event_neuron_ids: tuple
    timestamps, event_neuron_ids = zip(
        *((event.timestamp, event.neuron.get_id()) for event in events)
    )
    # - Event times in microseconds
    event_times = np.array(timestamps, int)
    # - Set time of first event to 0
    event_times -= event_times[0]
    # - Convert neuron IDs of event to index starting from 0
    event_indices = np.array(
        [neuron_ids.index(neuron_id) for neuron_id in event_neuron_ids]
    )
    # - Convert events to binary raster
    num_timesteps = int(np.ceil(duration * 1e6))
    event_raster = np.zeros((num_timesteps, np.size(event_indices)), bool)
    event_raster[event_times, event_indices] = True
    return event_raster


def evaluate_firing_rates(
    events: list,
    duration: float,
    neuron_ids: Optional[list] = None,
    verbose: bool = True,
) -> (np.ndarray, float, float, float):
    """
    evaluate_firing_rates - Determine the neuron-wise firing rates from a
                            list of events. Calculate mean, max and min.
    :param events:         list of Spike objects
    :param duration:       float Time over which rates are normalized
    :param neuron_ids:     array-like of neuron IDs corresponding to events.
                            If None, neuron_ids will consists of to the neurons
                            corresponding to the events in events.
    :param verbose:        bool  Print out information about firing rates.

    :return:
        firing_rates  np.ndarray - Each neuron's firing rate
        rate_mean      float - Average firing rate over all neurons
        rate_max       float - Highest firing rate of all neurons
        rate_min       float - Lowest firing rate of all neurons
    """
    # - Extract event timestamps and neuron IDs
    try:
        timestamps, event_neuron_ids = tools.extract_event_data(events)
    except NameError:
        raise NameError(
            "dynapse_control: `tools` module is not defined. "
            + "Run `setup_rpyc` with your RPyC connection as argument."
        )
    # - Count events for each neuron
    unique_event_ids, event_counts = np.unique(event_neuron_ids, return_counts=True)

    if neuron_ids is None:
        # - neuron_ids as list of neurons that have spiked
        neuron_ids = unique_event_ids

    # - Neurons that have not spiked
    indices_noevents = (np.asarray(neuron_ids))[
        np.isin(neuron_ids, unique_event_ids) == False
    ]

    # - Count events
    unique_event_ids = np.r_[unique_event_ids, indices_noevents]
    event_counts = np.r_[event_counts, np.zeros(indices_noevents.size)]

    # - Sort event counts to same order as in neuron_ids
    unique_event_ids = list(unique_event_ids)
    sort_events = [unique_event_ids.index(neuron_id) for neuron_id in neuron_ids]
    event_counts = event_counts[sort_events]
    firing_rates = event_counts / duration

    # - Calculate mean, max and min rates
    rate_mean = np.mean(firing_rates)
    max_rate_index = np.argmax(event_counts)
    rate_max = firing_rates[max_rate_index]
    min_rate_index = np.argmin(event_counts)
    rate_min = firing_rates[min_rate_index]

    if verbose:
        # - Print results
        print("\tMean firing rate: {} Hz".format(rate_mean))
        print(
            "\tMaximum firing rate: {} Hz (neuron {})".format(
                rate_max, neuron_ids[max_rate_index]
            )
        )
        print(
            "\tMinimum firing rate: {} Hz (neuron {})".format(
                rate_min, neuron_ids[min_rate_index]
            )
        )

    return firing_rates, rate_mean, rate_max, rate_min


# @profile
def event_data_to_channels(
    events: List, layer_neuron_ids: List
) -> (np.ndarray, np.ndarray):
    """
    event_data_to_channels - Convert timestamps and neuron IDs from list of Events
                             to arrays with timestamps and channel indices wrt layer_neuron_ids
                             Fill in nan where event does not correspond to any given ID.
    :param events:         list  SpikeEvent objects from BufferedEventFilter
    :param layer_neuron_ids: list  Neuron IDs corresponding to channels
    :return:
        timestamps         np.ndarray  Extracted timestam
        channel_indices     np.ndarray  Extracted channel indices
    """
    timestamps: tuple
    neuron_ids: tuple

    try:
        timestamps, neuron_ids = tools.extract_event_data(events)
    except NameError:
        raise NameError(
            "dynapse_control: `tools` module is not defined. "
            + "Run `setup_rpyc` with your RPyC connection as argument."
        )
    # - Convert to numpy array and thereby fetch data from connection if using RPyC
    timestamps = np.array(timestamps)
    neuron_ids = np.array(neuron_ids)
    # - Convert neuron IDs to channels
    channel_dict = {
        id_neuron: iChannel for iChannel, id_neuron in enumerate(layer_neuron_ids)
    }
    channel_indices = np.array(
        [channel_dict.get(id_neuron, float("nan")) for id_neuron in neuron_ids]
    )
    if np.isnan(channel_indices).any():
        warn("dynapse_control: Some events did not match `layer_neuron_ids`")

    return timestamps, channel_indices


def correct_type(obj):
    """
    correct_type - Check if an object is of a type or contains objects of a
                   type that is not supported by cortexcontrol or contains
                   and convert them where possible.
    :param obj:    object to be tested
    :return:
        object with corrected type
    """
    if isinstance(obj, np.bool_):
        return bool(obj)
    if isinstance(obj, np.integer):
        return int(obj)
    elif isinstance(obj, np.floating):
        return float(obj)
    elif isinstance(obj, np.complexfloating):
        return complex(obj)
    elif isinstance(obj, np.str_):
        return str(obj)
    elif isinstance(obj, (np.ndarray, list)):
        return [correct_type(item) for item in obj]
    elif isinstance(obj, tuple):
        return tuple(correct_type(item) for item in obj)
    elif isinstance(obj, set):
        return set(correct_type(item) for item in obj)
    elif isinstance(obj, frozenset):
        return frozenset(correct_type(item) for item in obj)
    elif isinstance(obj, dict):
        return {correct_type(key): correct_type(val) for key, val in obj.items()}
    # Extend for types like bytes, unicode, char,... if necessary
    # - Check if object type is defined in remote namespace
    elif type(obj).__module__ not in ["builtins", "CtxDynapse", "rpyc"]:
        warn("Unrecognized type: {}".format(type(obj)))
    return obj


def correct_argument_types_and_teleport(conn, func):
    """
    correct_argument_types_and_teleport -  Wrapper for functions that tries to
            correct argument types that are not supported by cortexcontrol and
            teleports the function via rpyc. Returns original function if
            _USE_RPYC == False
    :param func:  function to be teleported
    :return:      teleported function
    """

    if _USE_RPYC:
        func = rpyc.classic.teleport_function(conn, func)

        def clean_func(*args, **kwargs):
            """Return a function with corrected argument types"""
            newargs = list(args)
            for i, argument in enumerate(args):
                newargs[i] = correct_type(argument)
            for key, val in kwargs.items():
                kwargs[key] = correct_type(val)
            return func(*newargs, **kwargs)

        return clean_func

    else:
        return func


def correct_argument_types(func):
    """
    correct_argument_types - If _USE_RPYC is not False, try changing the
                             arguments of a function to types that are
                             supported by cortexcontrol
    :param func:    function whose arguments should be corrected
    :return:        function with possibly corrected arguments
    """
    if _USE_RPYC:

        def clean_func(*args, **kwargs):
            """Return a function with corrected argument types"""
            newargs = list(args)
            for i, argument in enumerate(args):
                newargs[i] = correct_type(argument)
            for key, val in kwargs.items():
                kwargs[key] = correct_type(val)
            return func(*newargs, **kwargs)

        return clean_func

    else:
        return func


# # - Example on how to use `correct_argument_types`:
# generate_fpga_event_list = correct_argument_types(tools.generate_fpga_event_list)


def teleport_function(conn, func):
    """
    telport_function - Decorator. If using RPyC, then teleport the resulting function

    :param func:            Function to maybe teleport
    :return:                Maybe teleported function
    """
    # - Teleport if _USE_RPYC flag is set
    if _USE_RPYC:
        func = rpyc.classic.teleport_function(conn, func)
        return func

    else:
        # - Otherwise just return the undecorated function
        return func


def remote_function(conn, func):
    """
    remote_function - If using RPyC then teleport the resulting function and
                      and register it in the remote namespace.

    :param func:            Function to maybe teleport
    :return:                Maybe teleported function
    """
    # - Teleport if _USE_RPYC flag is set
    if _USE_RPYC:
        func = rpyc.classic.teleport_function(conn, func)
        conn.namespace[func.__name__] = func
        return func

    else:
        # - Otherwise just return the undecorated function
        return func


class DynapseControl:

    _sram_event_limit = params.SRAM_EVENT_LIMIT
    _fpga_event_limit = params.FPGA_EVENT_LIMIT
    _fpga_isi_limit = params.FPGA_ISI_LIMIT
    _fpga_timestep = params.FPGA_TIMESTEP
    _num_neur_core = params.NUM_NEURONS_CORE
    _num_cores_chip = params.NUM_CORES_CHIP
    _num_chips = params.NUM_CHIPS

    def __init__(
        self,
        fpga_isibase: float = DEF_FPGA_ISI_BASE,
        clearcores_list: Optional[list] = None,
        rpyc_connection: Union[None, str, int, "rpyc.core.protocol.Connection"] = None,
        init_chips: Optional[List] = None,
    ):
        """
        DynapseControl - Class for interfacing DynapSE

        :param fpga_isibase:     Time step for inter-spike intervals when sending events to FPGA
        :param clearcores_list:  IDs of cores where configurations should be cleared.
                                 Corresponding chips will automatically be added to `init_chips`.
        :param rpyc_connection:  RPyC connection to cortexcontrol, port over which to connect.
                                 If `None`, try establish connection through port 1300 or, if
                                 unsuccessful, 1301.
        :param init_chips:       Chips to be cleared, if they haven't been cleared since start
                                 of cortexcontrol instance.
        """

        if clearcores_list is not None:
            # - Add chips corresponding to cores in `clearcores_list` to `init_chips`
            clearchips = set(
                (core_id // self.num_cores_chip for core_id in clearcores_list)
            )
            init_chips = (
                list(clearchips.union(init_chips))
                if init_chips is not None
                else list(clearchips)
            )

        # - Store pointer to ctxdynapse and nnconnector modules
        if _USE_RPYC:
            # - Set up connection. Make sure rpyc namespace is complete and hardware initialized.
            self.rpyc_connection = setup_rpyc(rpyc_connection, init_chips=init_chips)
            self.tools = self.rpyc_connection.modules.tools
        else:
            self.rpyc_connection = None
            if init_chips:
                initialize_hardware(init_chips)

        print("DynapseControl: Initializing DynapSE")

        # - Chip model, virtual model and dynapse
        self.model = ctxdynapse.model
        self.virtual_model = ctxdynapse.VirtualModel()
        self.dynapse = ctxdynapse.dynapse

        ## -- Modules for sending input to FPGA
        fpga_modules = self.model.get_fpga_modules()

        # - Find a spike generator module
        is_spikegen: List[bool] = [
            # Doing type(.)==... because isinstance seems to confuse types when using RPyC in some cases
            type(m) == type(ctxdynapse.DynapseFpgaSpikeGen)
            for m in fpga_modules
        ]
        if not any(is_spikegen) or all(is_spikegen):
<<<<<<< HEAD
            # `type` does not work always, either. Try with `isinstance`:
            is_spikegen: List[bool] = [
                isinstance(m, ctxdynapse.DynapseFpgaSpikeGen) for m in fpga_modules
=======
            is_spikegen: List[bool] = [
                # Trying type(.)==... because isinstance seems to confuse types when using RPyC in some cases
                type(m) == type(ctxdynapse.DynapseFpgaSpikeGen)
                for m in fpga_modules
>>>>>>> 773a5571
            ]
            if not any(is_spikegen) or all(is_spikegen):
                # There is no spike generator, so we can't use this Python layer on the HW
                raise RuntimeError(
                    "DynapseControl: Could not reliably determine fpga spike generator module (DynapseFpgaSpikeGen)."
                )
        # Get first spike generator module
        self.fpga_spikegen = fpga_modules[np.argwhere(is_spikegen)[0][0]]
        print("DynapseControl: Spike generator module ready.")

        # - Find a poisson spike generator module
        is_poissongen: List[bool] = [
            # Doing type(.)==... because isinstance seems to confuse types when using RPyC in some cases
            type(m) == type(ctxdynapse.DynapsePoissonGen)
            for m in fpga_modules
        ]
<<<<<<< HEAD
        if not any(is_poissongen) or all(is_poissongen):
            # `type` does not work always, either. Try with `isinstance`:
            is_poissongen: List[bool] = [
                isinstance(m, ctxdynapse.DynapsePoissonGen) for m in fpga_modules
=======
        if (not any(is_poissongen)) or all(is_poissongen):
            is_poissongen: List[bool] = [
                # Doing type(.)==... because isinstance seems to confuse types when using RPyC in some cases
                type(m) == type(ctxdynapse.DynapsePoissonGen)
                for m in fpga_modules
>>>>>>> 773a5571
            ]
            if not any(is_poissongen) or all(is_poissongen):
                warn(
                    "DynapseControl: Could not find poisson generator module (DynapsePoissonGen)."
                )
            else:
                self.fpga_poissongen = fpga_modules[np.argwhere(is_poissongen)[0][0]]
<<<<<<< HEAD
        else:
            self.fpga_poissongen = fpga_modules[np.argwhere(is_poissongen)[0][0]]
=======
                print("DynapseControl: Poisson generator module ready.")
        else:
            self.fpga_poissongen = fpga_modules[np.argwhere(is_poissongen)[0][0]]
            print("DynapseControl: Poisson generator module ready.")
>>>>>>> 773a5571

        # - Get all neurons from models
        self.hw_neurons, self.virtual_neurons, self.shadow_neurons = self.tools.get_all_neurons(
            self.model, self.virtual_model
        )

        # - Initialise neuron allocation
        self._hwneurons_isfree, self._virtualneurons_isfree = (
            self._initial_free_neuron_lists()
        )

        # - Store which neurons have been assigned tau 2 (i.e. are silenced)
        self._is_silenced = np.zeros_like(self._hwneurons_isfree, bool)
        # - Make sure no neuron is silenced, yet
        core_ids = [
            i
            for chip in initialized_chips
            for i in range(chip * self.num_cores_chip, (chip + 1) * self.num_cores_chip)
        ]
        self.reset_silencing(core_ids)

        print("DynapseControl: Neurons initialized.")
        print(
            "\t {} hardware neurons and {} virtual neurons available.".format(
                np.sum(self.hwneurons_isavailable),
                np.sum(self.virtualneurons_isavailable),
            )
        )

        # - Get a connector object
        self.connector = nnconnector.DynapseConnector()
        print("DynapseControl: Neuron connector initialized")

        # - Dict to map cam types to 0-axis of self._connections
        self._camtypes = {
            getattr(ctxdynapse.DynapseCamType, camtype): i
            for i, camtype in enumerate(params.CAMTYPES)
        }
        # - Store connectivity array
        self._connections = np.zeros(
            (len(params.CAMTYPES), self.num_neurons, self.num_neurons)
        )
        self._connections_virtual = np.zeros(
            (len(params.CAMTYPES), self.num_neur_chip, self.num_neurons)
        )
        # Include previously existing connections in the model
        self._update_connectivity_array(initialized_chips)
        print("DynapseControl: Connectivity array initialized")

        # - Wipe configuration
        self.clear_connections(clearcores_list)

        ## -- Initialize Fpga spike generator
        self.fpga_isibase = fpga_isibase
        self.fpga_spikegen.set_repeat_mode(False)
        self.fpga_spikegen.set_variable_isi(True)
        self.fpga_spikegen.set_base_addr(0)
        print("DynapseControl: FPGA spike generator prepared.")

        print("DynapseControl ready.")

    def init_chips(self, chips: Optional[List[int]] = None, enforce: bool = True):
        """
        init_chips - Clear chips with given IDs. If `enforce` is False, only clear
                           those chips that have not been cleared since the start of the
                           current `cortexcontrol` instance.
        :param chips:    List with IDs of chips that have to be cleared.
                         If `None`, do nothing.
        :param enforce:  If `False`, only clear those chips that have not been cleared
                         since the start of the current `cortexcontrol` instance.
                         Otherwise clear all given chips.
        """
        if chips is not None:
            initialize_hardware(chips, self.rpyc_connection, enforce=enforce)

    def clear_connections(
        self,
        core_ids: Optional[List[int]] = None,
        presynaptic: bool = True,
        postsynaptic: bool = True,
        apply_diff=True,
    ):
        """
        reset_connections -   Remove pre- and/or postsynaptic connections of all nerons
                              of cores defined in core_ids.
        :param core_ids:      IDs of cores to be reset (between 0 and 15)
        :param presynaptic:   Remove presynaptic connections to neurons on specified cores.
        :param postsynaptic:  Remove postsynaptic connections of neurons on specified cores.
        :param apply_diff:    Apply changes to hardware. Setting False is useful
                              if new connections will be set afterwards.
        """
        if core_ids is None:
            return

        # - Handle non-list arguments for core_ids
        if not isinstance(core_ids, list):
            try:
                core_ids = list(core_ids)
            except TypeError:
                if isinstance(core_ids, int):
                    core_ids = [core_ids]
                else:
                    raise TypeError(
                        "DynapseControl: `core_ids` should be of type `int` or `List[int]`."
                    )
        # - Use `reset_connections` function
        self.tools.reset_connections(core_ids, presynaptic, postsynaptic, apply_diff)
        print(
            "DynapseControl: Connections to cores {} have been cleared.".format(
                np.array(core_ids, int)
            )
        )

    def silence_neurons(self, neuron_ids: list):
        """
        silence_neurons - Assign time contant tau2 to neurons definedin neuron_ids
                          to make them silent. Convenience function that does the
                          same as global _silence_neurons but also stores silenced
                          neurons in self._is_silenced.
        :param neuron_ids:  list  IDs of neurons to be silenced
        """
        self.tools.silence_neurons(neuron_ids)
        # - Mark that neurons have been silenced
        self._is_silenced[neuron_ids] = True
        print("DynapseControl: {} neurons have been silenced.".format(len(neuron_ids)))

    def reset_silencing(self, core_ids: list):
        """
        reset_silencing - Assign time constant tau1 to all neurons on cores defined
                          in core_ids. Convenience function that does the same as
                          global _reset_silencing but also updates self._is_silenced.
        :param core_ids:   list  IDs of cores to be reset
        """
        if core_ids is not None:
            core_ids = np.array(core_ids)
            # - Only reset cores on chips that have been initialized
            on_init_chip = np.isin(core_ids // self.num_cores_chip, initialized_chips)
            if not on_init_chip.all():
                warn(
                    "DynapseControl: Cores {} are on chips that have not been initialized.".format(
                        core_ids[on_init_chip == False]
                    )
                )
            core_ids = [int(i_core) for i_core in core_ids[on_init_chip]]
        self.tools.reset_silencing(core_ids)
        # - Mark that neurons are not silenced anymore
        for id_neur in core_ids:
            self._is_silenced[
                id_neur * self.num_neur_core : (id_neur + 1) * self.num_neur_core
            ] = False
        print(
            "DynapseControl: Time constants of cores {} have been reset.".format(
                np.array(core_ids, int)
            )
        )

    def reset_cores(
        self,
        core_ids: Optional[Union[list, int]] = None,
        virtual: bool = True,
        silence: bool = True,
    ):
        """
        reset_cores - Reset neuron assginments and connections for specified cores
                      and virtual neurons if requested.
        """
        if core_ids is not None:
            core_ids = np.array(core_ids)
            # - Only reset cores on chips that have been initialized
            on_init_chip = np.isin(core_ids // self.num_cores_chip, initialized_chips)
            if not on_init_chip.all():
                warn(
                    "DynapseControl: Cores {} are on chips that have not been initialized.".format(
                        core_ids[on_init_chip == False]
                    )
                )
            core_ids = core_ids[on_init_chip]
        # - Clear neuron assignments
        self.clear_neuron_assignments(core_ids, virtual)
        # - Reset connections
        self.clear_connections(core_ids)
        if silence:
            # - Reset neuron silencing
            self.reset_silencing(core_ids)

    def reset_all(self):
        """
        reset_all - Convenience function to reset neuron assginments and connections
                    for all cores and virtual neurons.
        """
        # - Cores on initialized chips
        core_ids = [
            i
            for chip in initialized_chips
            for i in range(chip * self.num_cores_chip, (chip + 1) * self.num_cores_chip)
        ]
        # - Clear neuron assignments
        self.reset_cores(core_ids, True)

    ### --- Neuron allocation and connections

    def _initial_free_neuron_lists(self) -> (np.ndarray, np.ndarray):
        """
        _initial_free_neuron_lists - Generate initial lit of free hardware and
                                     virtual neurons as boolean arrays.
        :return:
            _hwneurons_isfree         np.ndarray  Boolean array indicating which hardware
                                                neurons are available
            _virtualneurons_isfree    np.ndarray  Boolean array indicating which virtual
                                                neurons are available
        """
        # - Hardware neurons
        _hwneurons_isfree = np.ones(len(self.hw_neurons), bool)
        # Do not use hardware neurons with ID 0 and core ID 0 (first of each core)
        _hwneurons_isfree[0 :: self.num_neur_chip] = False

        # - Virtual neurons
        _virtualneurons_isfree = np.ones(len(self.virtual_neurons), bool)
        # Do not use virtual neuron 0
        _virtualneurons_isfree[0] = False

        return _hwneurons_isfree, _virtualneurons_isfree

    def clear_neuron_assignments(
        self, core_ids: Optional[Union[list, int]] = None, virtual: bool = True
    ):
        """
        clear_neuron_assignments - Mark neurons as free again.
        :param core_ids:   IDs of cores where neuron assignments should be reset.
                            If None, do not reset hardware neuron assignments.
        :param virtual:    Mark all virtual neurons as free (except neuron 0)
        """
        # - Original neuron availabilities
        freehwneurons0, freevirtualneurons0 = self._initial_free_neuron_lists()

        if core_ids is not None:
            # - Hardware neurons

            # Make core_ids iterable if integer
            if isinstance(core_ids, int):
                core_ids = [core_ids]

            for core_id in core_ids:
                start_clear_idx = core_id * self.num_neur_core
                end_clear_idx = start_clear_idx + self.num_neur_core
                self._hwneurons_isfree[start_clear_idx:end_clear_idx] = freehwneurons0[
                    start_clear_idx:end_clear_idx
                ]
            print(
                "DynapseControl: {} hardware neurons available.".format(
                    np.sum(self.hwneurons_isavailable)
                )
            )

        if virtual:
            # - Virtual neurons
            self._virtualneurons_isfree = freevirtualneurons0
            print(
                "DynapseControl: {} virtual neurons available.".format(
                    np.sum(self.virtualneurons_isavailable)
                )
            )

    def allocate_hw_neurons(
        self, neuron_ids: Union[int, np.ndarray]
    ) -> (np.ndarray, np.ndarray):
        """
        allocate_hw_neurons - If neuron_ids is ArrayLike, verify that neurons have not
                              been assigned yet and mark them as assigned and return a
                              list of corresponding hardware and shadow state neurons.
                              If neuron_ids is an integer, assing first n available neurons.

        :param neuron_ids:  int or np.ndarray    The number of neurons requested or IDs of requested neurons
        :return:             list                 A list of neurons that may be used
        """

        ## -- Choose neurons
        if isinstance(neuron_ids, int):
            # - Choose first available neurons
            num_neurons = neuron_ids
            # - Are there sufficient unallocated neurons?
            if np.sum(self.hwneurons_isavailable) < num_neurons:
                raise ValueError(
                    "Insufficient unallocated neurons available. {} requested.".format(
                        num_neurons
                    )
                )
            else:
                # - Pick the first available neurons
                ids_neurons_to_allocate = np.nonzero(self.hwneurons_isavailable)[0][
                    :num_neurons
                ]

        else:
            # - Choose neurons defined in neuron_ids
            ids_neurons_to_allocate = np.array(neuron_ids).flatten()
            # - Make sure neurons are available
            num_unavailable_neurons = np.sum(
                self.hwneurons_isavailable[ids_neurons_to_allocate] == False
            )
            if num_unavailable_neurons > 0:
                raise ValueError(
                    "{} of the requested neurons are not available.".format(
                        num_unavailable_neurons
                    )
                )

        # - Mark these neurons as allocated
        self._hwneurons_isfree[ids_neurons_to_allocate] = False

        # - Prevent allocation of virtual neurons with same (logical) ID as allocated hardware neurons
        inptneur_overlap = ids_neurons_to_allocate[
            ids_neurons_to_allocate < np.size(self._virtualneurons_isfree)
        ]
        self._virtualneurons_isfree[inptneur_overlap] = False

        # - Return these allocated neurons
        return (
            np.array([self.hw_neurons[i] for i in ids_neurons_to_allocate]),
            np.array([self.shadow_neurons[i] for i in ids_neurons_to_allocate]),
        )

    def allocate_virtual_neurons(
        self, neuron_ids: Union[int, np.ndarray]
    ) -> np.ndarray:
        """
        allocate_virtual_neurons - If neuron_ids is ArrayLike, verify that virtual neurons have not
                                   been assigned yet and mark them as assigned and return a
                                   list of virtual neurons neurons.
                                   If neuron_ids is an integer, assing first n available virtual neurons.

        :param neuron_ids:  int or np.ndarray    The number of neurons requested or IDs of requested neurons
        :return:             list    A list of neurons that may be used
        """
        if isinstance(neuron_ids, int):
            num_neurons = neuron_ids
            # - Are there sufficient unallocated neurons?
            if np.sum(self.virtualneurons_isavailable) < num_neurons:
                raise ValueError(
                    "Insufficient unallocated neurons available. {}".format(num_neurons)
                    + " requested."
                )
            # - Pick the first available neurons
            ids_neurons_to_allocate = np.nonzero(self.virtualneurons_isavailable)[0][
                :num_neurons
            ]

        else:
            ids_neurons_to_allocate = np.array(neuron_ids).flatten()
            # - Make sure neurons are available
            num_unavailable_neurons = np.sum(
                self.virtualneurons_isavailable[ids_neurons_to_allocate] == False
            )
            if num_unavailable_neurons > 0:
                raise ValueError(
                    "{} of the requested neurons are already allocated.".format(
                        num_unavailable_neurons
                    )
                )

        # - Mark these as allocated
        self._virtualneurons_isfree[ids_neurons_to_allocate] = False
        # - Prevent allocation of hardware neurons with same ID as allocated virtual neurons
        #  IS THIS REALLY NECESSARY?
        self._hwneurons_isfree[ids_neurons_to_allocate] = False

        # - Return these neurons
        return np.array([self.virtual_neurons[i] for i in ids_neurons_to_allocate])

    def _update_connectivity_array(self, consider_chips: Optional[List] = None):

        # - Determine which chips are to be considered for update
        if consider_chips is None:
            consider_chips = initialized_chips
        else:
            try:
                consider_chips: List[int] = [int(chip_id) for chip_id in consider_chips]
            except TypeError:
                consider_chips: Tuple = (int(consider_chips),)

        # - Get connection information for specified chips
        connection_info = tools.get_connection_info(consider_chips)
        neuron_ids, targetcore_lists, inputid_lists, camtype_lists = connection_info
        core_ids = np.array(neuron_ids) // self.num_neur_core

        # - Set connections of considered neurons to zero
        pre, post = np.meshgrid(neuron_ids, neuron_ids, indexing="ij")
        self._connections[:, pre, post] = 0
        self._connections_virtual[:, pre, post] = 0

        # - To which cores does each neuron send
        sram_conns = np.zeros((self.num_neurons, self.num_cores), bool)
        for pre, post in enumerate(targetcore_lists):
            sram_conns[pre, post] = True
        sram_conns = np.repeat(sram_conns, self.num_neur_core, axis=1)
        sram_conns = np.repeat((sram_conns,), self._connections.shape[0], axis=0)

        # - To which neuron_ids do neurons listen
        cam_conns = np.zeros(
            (len(params.CAMTYPES), self.num_neur_chip, self.num_neurons)
        )
        for id_post, ids_pre, syntypes in zip(neuron_ids, inputid_lists, camtype_lists):
            for id_pre, type_pre in zip(ids_pre, syntypes):
                cam_conns[self._camtypes[type_pre], id_pre, id_post] += 1
        cam_conns = np.concatenate(self.num_chips * (cam_conns,), axis=1)

        self._connections = cam_conns * sram_conns

        # # - Indices of neurons wrt neuron_ids
        # neuron_indices = {id_n: idx for idx, id_n in enumerate(neuron_ids)}
        # # - Iterate over postsynaptic neurons and add connections
        # for id_neur, id_core, inputids, camtypes in zip(
        #     neuron_ids, core_ids, inputid_lists, camtype_lists
        # ):
        #     # - Iterate over presynaptic neuron IDs (modulo number of neurons per chip)
        #     for id_pre, syntype in zip(inputids, camtypes):
        #         # - List of all possible presynaptic neuron IDs
        #         preneuron_ids = [
        #             id_pre + offset * self.num_neur_chip for offset in consider_chips
        #         ]
        #         # - Register connection with matching cam (synapse) type iff presynaptic neuron sends to postsynaptic core
        #         for i in preneuron_ids:
        #             if id_core in targetcore_lists[neuron_indices[i]]:
        #                 self._connections[syntype, i, id_neur] += 1

        #         # - Register virtual connection
        #         self._connections_virtual[syntype, id_pre, id_neur] += 1

    def add_connections_to_virtual(
        self,
        virtualneuron_ids: Union[int, np.ndarray],
        neuron_ids: Union[int, np.ndarray],
        syntypes: List,
    ):
        """
        conncect_to_virtual - Connect a group of hardware neurons or
                              single hardware neuron to a group of
                              virtual neurons (1 to 1) or to a single
                              virtual neuron.
        :param virtualneuron_ids:   np.ndarray  IDs of virtual neurons
        :param neuron_ids:          np.ndarray  IDs of hardware neurons
        :param syntypes:        list        Types of the synapses
        """

        # - Handle single neurons
        if isinstance(virtualneuron_ids, int):
            virtualneuron_ids = [virtualneuron_ids for _ in range(np.size(neuron_ids))]
        if isinstance(neuron_ids, int):
            neuron_ids = [neuron_ids for _ in range(np.size(virtualneuron_ids))]
        if np.size(syntypes) == 1:
            syntypes = list(np.repeat(syntypes, np.size(neuron_ids)))
        else:
            syntypes = list(syntypes)

        # - Set connections
        self.tools.set_connections(
            preneuron_ids=list(virtualneuron_ids),
            postneuron_ids=list(neuron_ids),
            syntypes=syntypes,
            shadow_neurons=self.shadow_neurons,
            virtual_neurons=self.virtual_neurons,
            connector=self.connector,
        )
        print("DynapseControl: Setting up {} connections".format(np.size(neuron_ids)))
        self.model.apply_diff_state()
        print("DynapseControl: Connections set")

    def set_connections_from_weights(
        self,
        weights: np.ndarray,
        neuron_ids: np.ndarray,
        syn_exc: "ctxdynapse.DynapseCamType",
        syn_inh: "ctxdynapse.DynapseCamType",
        neuron_ids_post: Optional[np.ndarray] = None,
        virtual_pre: bool = False,
        apply_diff: bool = True,
    ):
        """
        set_connections_from_weights - Set connections between two neuron
                                       populations based on discrete weight
                                       matrix. Previous connections to the postsyn.
                                       neurons are removed. If 'neuron_ids_post'
                                       is not provided, the connections are
                                       recurrent. Connect to virtual neurons by
                                       setting `virtual_pre` True.

        :param weights:     Weights for connections between neuron populations
        :param neuron_ids:  Neuron IDs of presynaptic population.
        :param syn_exc:     Excitatory synapse type
        :param syn_inh:     Inhibitory synapse type
        :param neuron_ids_post:  Neuron IDs of presynaptic population. If `None`,
                                 use 'neuron_ids' (i.e. recurrent connections).
        :param virtual_pre:  If `True`, presynaptic neurons are virtual. In this
                             case, `neuron_ids_post` cannot be `None`.
        :param apply_diff:  If False, do not apply the changes to chip but only
                            to shadow states of the neurons. Useful if new
                            connections are going to be added to the given neurons.
        """
        # - Remove existing connections
        if neuron_ids_post is None:
            self.remove_all_connections_to(neuron_ids, apply_diff=False)
        else:
            self.remove_all_connections_to(neuron_ids_post, apply_diff=False)
        # - Set new connections
        self.add_connections_from_weights(
            weights=weights,
            neuron_ids=neuron_ids,
            syn_exc=syn_exc,
            syn_inh=syn_inh,
            neuron_ids_post=neuron_ids_post,
            virtual_pre=virtual_pre,
            apply_diff=apply_diff,
        )

    def add_connections_from_weights(
        self,
        weights: np.ndarray,
        neuron_ids: np.ndarray,
        syn_exc: "ctxdynapse.DynapseCamType",
        syn_inh: "ctxdynapse.DynapseCamType",
        neuron_ids_post: Optional[np.ndarray] = None,
        virtual_pre: bool = False,
        apply_diff: bool = True,
    ):
        """
        add_connections_from_weights - Add connections between two neuron
                                       populations based on discrete weight
                                       matrix. If 'neuron_ids_post' is not
                                       provided, the connections are recurrent.
                                       Connect to virtual neurons by setting
                                       `virtual_pre` True.

        :param weights:     Weights for connections between neuron populations
        :param neuron_ids:  Neuron IDs of presynaptic population.
        :param syn_exc:     Excitatory synapse type
        :param syn_inh:     Inhibitory synapse type
        :param neuron_ids_post:  Neuron IDs of presynaptic population. If `None`,
                                 use 'neuron_ids' (i.e. recurrent connections).
        :param virtual_pre:  If `True`, presynaptic neurons are virtual. In this
                             case, `neuron_ids_post` cannot be `None`.
        :param apply_diff:  If False, do not apply the changes to chip but only
                            to shadow states of the neurons. Useful if new
                            connections are going to be added to the given neurons.
        """

        ## -- Connect virtual neurons to hardware neurons

        # - Get virtual to hardware connections
        presyn_exc_list, postsyn_exc_list, presyn_inh_list, postsyn_inh_list = connectivity_matrix_to_prepost_lists(
            weights.astype(int)
        )

        if neuron_ids_post is None:
            if virtual_pre:
                # - Cannot connect virtual neurons to themselves.
                raise ValueError(
                    "DynapseControl: For setting virtual connections, `neuron_ids_post`"
                    + " cannot be `None`."
                )
            # - Pre- and postsynaptic populations are the same (recurrent connections)
            neuron_ids_post = neuron_ids

        # - Update connectivity array
        pre, post = np.meshgrid(neuron_ids, neuron_ids_post, indexing="ij")
        # TODO: RETHINK!!!
        self.connections[self._camtypes[syn_exc], pre, post] = np.clip(weights, 0, None)
        self.connections[self._camtypes[syn_inh], pre, post] = -np.clip(
            weights, None, 0
        )
        if not virtual_pre:
            self.connections[self._camtypes[syn_exc], pre, post] = np.clip(
                weights, 0, None
            )
            self.connections[self._camtypes[syn_inh], pre, post] = -np.clip(
                weights, None, 0
            )

        # - Extract neuron IDs and remove numpy wrapper around int type
        preneur_ids_exc = [int(neuron_ids[i]) for i in presyn_exc_list]
        postneur_ids_exc = [int(neuron_ids_post[i]) for i in postsyn_exc_list]
        preneur_ids_inh = [int(neuron_ids[i]) for i in presyn_inh_list]
        postneur_ids_inh = [int(neuron_ids_post[i]) for i in postsyn_inh_list]

        # - Set excitatory input connections
        self.tools.set_connections(
            preneuron_ids=preneur_ids_exc,
            postneuron_ids=postneur_ids_exc,
            syntypes=[syn_exc],
            shadow_neurons=self.shadow_neurons,
            virtual_neurons=self.virtual_neurons if virtual_pre else None,
            connector=self.connector,
        )
        print(
            f"DynapseControl: Excitatory connections of type `{str(syn_exc).split('.')[1]}`"
            + f" between {virtual_pre * 'virtual and '}hardware neurons have been set."
        )

        # - Set inhibitory input connections
        self.tools.set_connections(
            preneuron_ids=preneur_ids_inh,
            postneuron_ids=postneur_ids_inh,
            syntypes=[syn_inh],
            shadow_neurons=self.shadow_neurons,
            virtual_neurons=self.virtual_neurons if virtual_pre else None,
            connector=self.connector,
        )
        print(
            f"DynapseControl: Inhibitory connections of type `{str(syn_inh).split('.')[1]}`"
            + f" between {virtual_pre * 'virtual and '}hardware neurons have been set."
        )

        if apply_diff:
            self.model.apply_diff_state()
            print("DynapseControl: Connections have been written to the chip.")

    def remove_all_connections_to(self, neuron_ids, apply_diff: bool = True):
        """
        remove_all_connections_to - Remove all presynaptic connections
                                    to neurons defined in neuron_ids
        :param neuron_ids:     np.ndarray IDs of neurons whose presynaptic
                                           connections should be removed
        :param apply_diff:      bool If False do not apply the changes to
                                     chip but only to shadow states of the
                                     neurons. Useful if new connections are
                                     going to be added to the given neurons.
        """
        # - Make sure neurons neuron_ids is an array
        neuron_ids = [int(id_neur) for id_neur in np.asarray(neuron_ids)]

        # - Call `remove_all_connections_to` function
        self.tools.remove_all_connections_to(neuron_ids, self.model, apply_diff)

    ### --- Stimulation, event generation and recording

    def _arrays_to_spike_list(
        self,
        channels: np.ndarray,
        neuron_ids: np.ndarray,
        timesteps: Optional[np.ndarray] = None,
        times: Optional[np.ndarray] = None,
        ts_start: Optional[int] = None,
        t_start: Optional[int] = 0,
        targetcore_mask: int = 1,
        targetchip_id: int = 0,
    ) -> List:
        """
        _arrays_to_spike_list - Convert an array of input time steps and an an array
                               of event channels to a ctxctl spike list

        :param channels:        np.ndarray   Event channels
        :param neuron_ids:      ArrayLike    IDs of neurons that should appear as sources of the events
        :param timesteps:       np.ndarray   Event time steps (Using FPGA time base, overwrites times if not None)
        :param times:           np.ndarray   Event time points (in seconds)
        :param ts_start:        int          Time step at which to start (overwrites t_start if not None)
        :param t_start:         float        Time at which to start
        :param targetcore_mask: int          Mask defining target cores (sum of 2**core_id)
        :param targetchip_id:   int          ID of target chip
        :return:                list of FpgaSpikeEvent objects
        """
        # - Process input arguments
        if timesteps is None:
            if times is None:
                raise ValueError(
                    "DynapseControl: Either `timesteps` or `times` must be provided."
                )
            timesteps = np.floor(times / self.fpga_isibase).astype(int)
        if ts_start is None:
            if t_start is None:
                raise ValueError(
                    "DynapseControl: Either `ts_start` or `t_start` must be provided."
                )
            ts_start = int(np.floor(t_start / self.fpga_isibase))

        # - Ignore data that comes before ts_start
        timesteps = timesteps[timesteps >= ts_start]
        channels = channels[timesteps >= ts_start]
        channels = channels.astype(int)

        # - Check that the number of channels is the same between time series and list of neurons
        if np.amax(channels) > np.size(neuron_ids):
            raise ValueError(
                "DynapseControl: `channels` contains more channels than the number of neurons in `neuron_ids`."
            )

        # - Make sure neuron_ids is iterable
        neuron_ids = np.array(neuron_ids)

        # - Convert to ISIs
        discrete_isi_list = np.diff(np.r_[ts_start, timesteps])

        print("DynapseControl: Generating FPGA event list from arrays.")
        # - Convert events to an FpgaSpikeEvent
        events = self.tools.generate_fpga_event_list(
            # Make sure that no np.int64 or other non-native type is passed
            [int(isi) for isi in discrete_isi_list],
            [int(neuron_ids[i]) for i in channels],
            int(targetcore_mask),
            int(targetchip_id),
        )

        # - Return a list of events
        return events

    def start_cont_stim(
        self,
        frequency: float,
        neuron_ids: Union[int, Iterable],
        chip_id: int = 0,
        coremask: int = 15,
    ):
        """
        start_cont_stim - Start sending events with fixed frequency.
                          FPGA repeat mode will be set True.
        :param frequency:  float  Frequency at which events are sent
        :param neuron_ids:   int  Event neuron ID(s)
        :param chip_id:     int  Target chip ID
        :param coremask:   int  Target core mask
        """

        # - Set FPGA to repeating mode
        self.fpga_spikegen.set_repeat_mode(True)

        # - Handle integers for neuron_ids
        if isinstance(neuron_ids, int):
            neuron_ids = [neuron_ids]
        else:
            neuron_ids = [int(id_neur) for id_neur in neuron_ids]

        # - Interspike interval
        t_isi = 1.0 / frequency
        # - ISI in units of fpga time step
        fpga_isisteps = int(np.round(t_isi / self.fpga_isibase))
        # - ISI for neurons other than first is zero as they are simultaneous
        isistep_list = [fpga_isisteps] + [0] * (len(neuron_ids) - 1)

        # - Generate events
        # List for events to be sent to fpga
        events = self.tools.generate_fpga_event_list(
            isistep_list, neuron_ids, int(coremask), int(chip_id)
        )
        self.fpga_spikegen.preload_stimulus(events)
        print(
            "DynapseControl: Stimulus prepared with {} Hz".format(
                1.0 / (fpga_isisteps * self.fpga_isibase)
            )
        )

        # - Start stimulation
        self.fpga_spikegen.start()
        print("DynapseControl: Stimulation started")

    def stop_stim(self, clear_filter: bool = False):
        """
        stop_stim - Stop stimulation with FGPA spke generator.
                    FPGA repeat mode will be set False.
        :param bStopRecording:  bool  Clear buffered event filter if present.
        """
        # - Stop stimulation
        self.fpga_spikegen.stop()
        # - Set default FPGA settings
        self.fpga_spikegen.set_repeat_mode(False)
        print("DynapseControl: Stimulation stopped")
        if clear_filter:
            self.clear_buffered_event_filter()

    def start_poisson_stim(
        self,
        frequencies: Union[int, np.ndarray],
        neuron_ids: Union[int, np.ndarray],
        chip_id: int = 0,
    ):
        """
        start_poisson_stim - Start generating events by poisson processes and send them.
        :param vfFrequency: int or array-like  Frequencies of poisson processes
        :param neuron_ids: int or array-like  Event neuron ID(s)
        :param chip_id:     int  Target chip ID
        """
        if not hasattr(self, "fpga_poissongen"):
            raise RuntimeError("DynapseControl: No poissong generator available.")

        if not hasattr(self, "fpga_poissongen"):
            raise RuntimeError("DynapseControl: No poissong generator available.")

        # - Handle single values for frequencies and neurons
        if np.size(neuron_ids) == 1:
            neuron_ids = np.repeat(neuron_ids, np.size(frequencies))
        if np.size(frequencies) == 1:
            frequencies = np.repeat(frequencies, np.size(neuron_ids))
        else:
            if np.size(frequencies) != np.size(neuron_ids):
                raise ValueError(
                    "DynapseControl: Length of `frequencies must be same as length of `neuron_ids` or 1."
                )

        # - Set firing rates for selected neurons
        for frequency, neuron_id in zip(frequencies, neuron_ids):
            self.fpga_poissongen.write_poisson_rate_hz(neuron_id, frequency)

        # - Set chip ID
        self.fpga_poissongen.set_chip_id(chip_id)

        print("DynapseControl: Poisson stimuli prepared for chip {}.".format(chip_id))

        # - Start stimulation
        self.fpga_poissongen.start()
        print("DynapseControl: Poisson rate stimulation started")

    def stop_poisson_stim(self):
        """
        stop_stim - Stop stimulation with FGPA poisson generator.
                    Does not stop any event recording.
        """
        if not hasattr(self, "fpga_poissongen"):
            raise RuntimeError("DynapseControl: No poissong generator available.")

        self.fpga_poissongen.stop()
        print("DynapseControl: Poisson rate stimulation stopped")

    def reset_poisson_rates(self):
        """reset_poisson_rates - Set all firing rates of poisson generator to 0."""
<<<<<<< HEAD
=======

>>>>>>> 773a5571
        if not hasattr(self, "fpga_poissongen"):
            raise RuntimeError("DynapseControl: No poissong generator available.")

        for i in range(1024):
            self.fpga_poissongen.write_poisson_rate_hz(i, 0)
        print("DynapseControl: Firing rates for poisson generator have been set to 0.")

    def send_pulse(
        self,
        width: float = 0.1,
        frequency: float = 1000,
        t_record: float = 3,
        t_buffer: float = 0.5,
        inputneur_id: int = 0,
        record_neur_ids: Union[int, np.ndarray] = np.arange(1024),
        targetcore_mask: int = 15,
        targetchip_id: int = 0,
        periodic: bool = False,
        record: bool = False,
    ) -> (np.ndarray, np.ndarray):
        """
        send_pulse - Send a pulse of periodic input events to the chip.
                     Return a arrays with times and channels of the recorded hardware activity.
        :param width:              float  Duration of the input pulse
        :param frequency:               float  Frequency of the events that constitute the pulse
        :param t_record:             float  Duration of the recording (including stimulus)
        :param t_buffer:             float  Record slightly longer than t_record to
                                           make sure to catch all relevant events
        :param inputneur_id:      int    ID of input neuron
        :param record_neur_ids:   array-like  ID(s) of neuron(s) to be recorded
        :param chip_id:     int  Target chip ID
        :param coremask:   int  Target core mask
        :param periodic:   bool    Repeat the stimulus indefinitely
        :param record:     bool    Set up buffered event filter that records events
                                    from neurons defined in record_neur_ids

        :return:
            (times, channels)  np.ndarrays that contain recorded data
        """
        # - Prepare input events
        # Actual input time steps
        timesteps = np.floor(
            np.arange(0, width, 1.0 / frequency) / self.fpga_isibase
        ).astype(int)
        # Add dummy events at end to avoid repeated stimulation due to "2-trigger-bug"
        isilimit = self.fpga_isi_limit * self.fpga_isibase
        num_add = int(np.ceil(t_record / isilimit))
        timesteps = np.r_[
            timesteps, timesteps[-1] + np.arange(1, num_add + 1) * self.fpga_isi_limit
        ]

        events = self._arrays_to_spike_list(
            timesteps=timesteps,
            channels=np.repeat(inputneur_id, timesteps.size),
            neuron_ids=range(len(self.virtual_neurons)),
            ts_start=0,
            targetcore_mask=targetcore_mask,
            targetchip_id=targetchip_id,
        )
        # - Do not send dummy events to any core
        for event in events[-num_add:]:
            event.core_mask = 0
        print("DynapseControl: Stimulus pulse prepared")

        # - Stimulate and return recorded data if any
        return self._send_stimulus_list(
            events=events,
            duration=t_record,
            t_buffer=t_buffer,
            record_neur_ids=record_neur_ids,
            periodic=periodic,
            record=record,
        )

    def send_arrays(
        self,
        channels: np.ndarray,
        timesteps: Optional[np.ndarray] = None,
        times: Optional[np.ndarray] = None,
        t_record: Optional[float] = None,
        t_buffer: float = 0.5,
        neuron_ids: Optional[np.ndarray] = None,
        record_neur_ids: Optional[np.ndarray] = None,
        targetcore_mask: int = 15,
        targetchip_id: int = 0,
        periodic=False,
        record=False,
    ) -> (np.ndarray, np.ndarray):
        """
        send_arrays - Send events defined in arrays to FPGA.

        :param channels:      np.ndarray  Event channels
        :param vnTimeSeops:     np.ndarray  Event times in Fpga time base (overwrites times if not None)
        :param times:     np.ndarray  Event times in seconds
        :param t_record:         float  Duration of the recording (including stimulus)
                                       If None, use times[-1]
        :param t_buffer:         float  Record slightly longer than t_record to
                                       make sure to catch all relevant events
        :param neuron_ids:     ArrayLike    IDs of neurons that should appear as sources of the events
                                             If None, use channels from channels
        :param record_neur_ids: ArrayLike    IDs of neurons that should be recorded (if record==True)
                                               If None and record==True, record neurons in neuron_ids
        :param targetcore_mask: int          Mask defining target cores (sum of 2**core_id)
        :param targetchip_id:   int          ID of target chip
        :param periodic:       bool         Repeat the stimulus indefinitely
        :param record:         bool         Set up buffered event filter that records events
                                             from neurons defined in neuron_ids

        :return:
            (times, channels)  np.ndarrays that contain recorded data
        """

        # - Process input arguments
        neuron_ids = (
            np.arange(np.amax(channels) + 1)
            if neuron_ids is None
            else np.array(neuron_ids, int)
        )
        record_neur_ids = neuron_ids if record_neur_ids is None else record_neur_ids
        if t_record is None:
            try:
                t_record = times[-1]
            except TypeError:  # times is None
                try:
                    t_record = timesteps[-1] * self.fpga_isibase
                except TypeError:  # timesteps is also None
                    raise ValueError(
                        "DynapseControl: Either `timesteps` or `times` has to be provided."
                    )
            print(
                "DynapseControl: Stimulus/recording time inferred to be {} s.".format(
                    t_record
                )
            )

        # - Prepare event list
        events = self._arrays_to_spike_list(
            times=times,
            timesteps=timesteps,
            channels=channels,
            neuron_ids=neuron_ids,
            ts_start=0,
            targetcore_mask=targetcore_mask,
            targetchip_id=targetchip_id,
        )
        print("DynapseControl: Stimulus prepared from arrays.")
        # - Stimulate and return recorded data if any
        return self._send_stimulus_list(
            events=events,
            duration=t_record,
            t_buffer=t_buffer,
            record_neur_ids=record_neur_ids,
            periodic=periodic,
            record=record,
        )

    def record(
        self,
        neuron_ids: Union[np.ndarray, List[int], int],
        duration: Optional[float] = None,
    ) -> (np.array, np.array):
        """
        record - Record spiking activity of given neurons. Either record for
                 given duration or until `self.stop_recording` is called
        :param neuron_ids:  Array-like with IDs of neurons that should be recorded
        :param duration:    Recording duration in seconds. If None, will record
                            until `self.stop_recording` is called.
        :return:
            If `duration` is `None`:    `None`
            else:                       Arrays with times and channels of recorded events.
        """
        return self._send_stimulus_list(
            events=[],
            duration=duration,
            t_buffer=0,
            record_neur_ids=neuron_ids,
            periodic=False,
            record=True,
        )

    def stop_recording(self, since_trigger: bool = False) -> (np.ndarray, np.ndarray):
        """
        stop_recording - Stop recording and return recorded events as arrays.
        :param since_trigger:  If True, only use events recorded after first
                               trigger event in buffer.
        :return:
            Arrays with times and channels of recorded events.
        """
        try:
            self.bufferedfilter.clear()
        except AttributeError:
            warn("DynapseControl: No recording has been started.")
            return np.array([]), np.array([])
        else:
            return self._recorded_data_to_arrays(None, None, since_trigger)

    def _send_stimulus_list(
        self,
        events,
        duration,
        t_buffer,
        record_neur_ids: Optional[np.ndarray] = None,
        periodic: bool = False,
        record: bool = False,
    ) -> Union[None, Tuple[np.ndarray, np.ndarray]]:
        """
        _send_stimulus_list - Send a list of FPGA events to hardware. Possibly record hardware events.

        :param events:           list   List of FpgaSpikeEvent objects to be sent to hardware
        :param duration:         float  Duration of the stimulation and recording
                                        If None, record indefinitely
        :param t_buffer:           float  Record slightly longer than duration to
                                         make sure to catch all relevant events
        :param record_neur_ids: ArrayLike    IDs of neurons that should be recorded (if record==True)
                                               If None and record==True, no neurons will be recorded
        :param periodic:       bool         Repeat the stimulus indefinitely
        :param record:         bool         Set up buffered event filter that records events
                                             from neurons defined in record_neur_ids

        :return:
            (times, channels)  np.ndarrays that contain recorded data
        """

        if events:
            # - Throw an exception if event list is too long
            if len(events) > self.fpga_event_limit:
                raise ValueError(
                    "DynapseControl: events can have at most {} elements (has {}).".format(
                        self.fpga_event_limit, len(events)
                    )
                )

            # - Prepare FPGA
            self.fpga_spikegen.set_repeat_mode(periodic)
            self.fpga_spikegen.preload_stimulus(events)
            print("DynapseControl: Stimulus preloaded.")

        if record:
            if record_neur_ids is None:
                record_neur_ids = []
                warn("DynapseControl: No neuron IDs specified for recording.")
            self.add_buffered_event_filter(record_neur_ids)

        # - Lists for storing collected events
        timestamps_full = []
        channels_full = []
        triggerevents = []

        # - Clear event filter
        self.bufferedfilter.get_events()
        self.bufferedfilter.get_special_event_timestamps()

        # Time at which stimulation/recording stops, including buffer
        t_stop = time.time() + duration + (0.0 if t_buffer is None else t_buffer)

        if events:
            # - Stimulate
            print(
                "DynapseControl: Starting{} stimulation{}.".format(
                    periodic * " periodic",
                    (not periodic) * " for {} s".format(duration),
                )
            )
            self.fpga_spikegen.start()

        if (duration is None) or periodic:
            # - Keep running indefinitely
            return

        # - Until duration is over, record events and process in quick succession
        while time.time() < t_stop:
            if record:
                # - Collect events and possibly trigger events
                triggerevents += self.bufferedfilter.get_special_event_timestamps()
                current_events = self.bufferedfilter.get_events()

                timestamps_curr, channels_curr = event_data_to_channels(
                    current_events, record_neur_ids
                )
                timestamps_full += list(timestamps_curr)
                channels_full += list(channels_curr)

        print("DynapseControl: Stimulation ended.")

        if record:
            self.bufferedfilter.clear()
            print(
                "\tRecorded {} event(s) and {} trigger event(s)".format(
                    len(timestamps_full), len(triggerevents)
                )
            )
            return self._process_extracted_events(
                timestamps=timestamps_full,
                channels=channels_full,
                triggerevents=triggerevents,
                duration=duration,
            )

    def _process_extracted_events(
        self,
        timestamps: List,
        channels: List,
        triggerevents: List,
        duration: Union[float, None],
    ) -> (np.array, np.array):

        # - Post-processing of collected events
        times = np.asarray(timestamps) * 1e-6
        channels = np.asarray(channels)

        if times.size == 0:
            return np.array([]), np.array([])

        # - Locate synchronisation timestamp
        triggertimes = np.array(triggerevents) * 1e-6
        start_indices = np.searchsorted(times, triggertimes)
        if duration is None:
            end_indices = [times.size] * triggertimes.size
        else:
            end_indices = np.searchsorted(times, triggertimes + duration)
        # - Choose first trigger where start and end indices not equal. If not possible, take first trigger
        try:
            trigger_id = np.argmax((end_indices - start_indices) > 0)
            print("\t\t Using trigger event {}".format(trigger_id))
        except ValueError:
            print("\t\t No Trigger found, using recording from beginning")
            idx_start = 0
            t_trigger = times[0]
            if duration is None:
                idx_end = times.size
            else:
                idx_end = np.searchsorted(times, times[0] + duration)
        else:
            t_trigger = triggertimes[trigger_id]
            idx_start = start_indices[trigger_id]
            idx_end = end_indices[trigger_id]
        # - Filter time trace
        times_out = times[idx_start:idx_end] - t_trigger
        channels_out = channels[idx_start:idx_end]
        print("DynapseControl: Extracted event data")

        return times_out, channels_out

    def _recorded_data_to_arrays(
        self,
        neuron_ids: Union[np.ndarray, None],
        t_record: Union[float, None],
        since_trigger: bool = True,
    ) -> (np.ndarray, np.ndarray):
        # - Get events from buffered filter
        events = self.bufferedfilter.get_events()
        triggerevents = self.bufferedfilter.get_special_event_timestamps()
        if not since_trigger:
            # - Pass empty trigger list to enforce using all events
            #   Still call `get_special_event_timestamps` to clear buffer
            triggerevents = []

        print(
            "DynapseControl: Recorded {} event(s) and {} trigger event(s)".format(
                len(events), len(triggerevents)
            )
        )

        # - Extract monitored event channels and timestamps
        neuron_ids = range(self.num_neurons) if neuron_ids is None else neuron_ids
        timestamps, channels = event_data_to_channels(events, neuron_ids)

        return self._process_extracted_events(
            timestamps=timestamps,
            channels=channels,
            triggerevents=triggerevents,
            duration=t_record,
        )

    ### --- Tools for tuning and observing activities

    def add_buffered_event_filter(self, neuron_ids):
        """
        add_buffered_event_filter - Add a BufferedEventFilter to record from
                                    neurons defined in neuron_ids
        :param neuron_ids:   array-like  IDs of neurons to be recorded
        :return:
            Reference to selfbufferedfilter, the BufferedEventFilter that has been created.
        """
        # - Convert neuron_ids to list
        if isinstance(neuron_ids, int):
            record_neuron_ids = list(range(neuron_ids))
        else:
            record_neuron_ids = list(neuron_ids)

        # - Does a filter already exist?
        if hasattr(self, "bufferedfilter") and self.bufferedfilter is not None:
            self.bufferedfilter.clear()
            self.bufferedfilter.add_ids(record_neuron_ids)
            print("DynapseControl: Updated existing buffered event filter.")
        else:
            self.bufferedfilter = self.tools.generate_buffered_filter(
                self.model, record_neuron_ids
            )
            print("DynapseControl: Generated new buffered event filter.")

        return self.bufferedfilter

    def clear_buffered_event_filter(self):
        """ clear_buffered_event_filter - Clear self.bufferedfilter if it exists."""
        if hasattr(self, "_bufferedfilter") and self.bufferedfilter is not None:
            self.bufferedfilter.clear()
            print("DynapseControl: Buffered event filter cleared")
        else:
            warn("DynapseControl: No buffered event filter found.")

    def collect_spiking_neurons(self, neuron_ids, duration):
        """
        collect_spiking_neurons - Return a list of IDs of neurons that
                                  that spike within duration
        :param neuron_ids:   list   IDs of neurons to be observed.
        :param duration:     float  How long to wait for spiking neurons
        :return  recordedneuron_ids:  list IDs of neurons that have spiked.
        """

        # - Convert neuron_ids to list
        if isinstance(neuron_ids, int):
            neuron_ids = range(neuron_ids)

        print(
            "DynapseControl: Collecting IDs of neurons that spike within the next {} seconds".format(
                duration
            )
        )

        # - Filter for recording neurons
        eventfilter = self.add_buffered_event_filter(neuron_ids)

        # - Wait and record spiking neurons
        time.sleep(duration)

        eventfilter.clear()

        # - Sorted unique list of neurons' IDs that have spiked
        recordedneuron_ids = sorted(
            set((event.neuron.get_id() for event in eventfilter.get_events()))
        )
        print(
            "DynapseControl: {} neurons spiked: {}".format(
                len(recordedneuron_ids), recordedneuron_ids
            )
        )

        return recordedneuron_ids

    def silence_hot_neurons(
        self, neuron_ids: Union[list, np.ndarray], duration: float
    ) -> list:
        """
        silence_hot_neurons - Collect IDs of all neurons that spike
                              within duration. Assign them different
                              time constant to silence them.
        :param neuron_ids:  list   IDs of neurons to be observed.
        :param duration:    float  How long to wait for spiking neurons
        :return:
            hotneuron_ids    list  IDs of hot neurons that have been silenced.
        """
        # - Neurons that spike within duration
        hotneuron_ids = self.collect_spiking_neurons(neuron_ids, duration=duration)
        # - Silence these neurons by assigning different Tau bias
        print("DynapseControl: Neurons {} will be silenced".format(hotneuron_ids))
        self.silence_neurons(hotneuron_ids)
        return hotneuron_ids

    def measure_population_firing_rates(
        self, llnPopulationIDs: list, duration: float, verbose=False
    ) -> (np.ndarray, np.ndarray, np.ndarray):
        """
        measure_population_firing_rates - Measure the mean, maximum and minimum
                                          firing rates for multiple neuron populatios
        :param llnPopulationIDs:  Array-like of array-like of neuron IDs of each pouplaiton
        :param duration:         float  Time over which rates are measured
        :param verbose:          bool   Print firing rates of each neuron for each population

        :return:
            rates_mean     np.ndarray - Population mean rates
            rates_max     np.ndarray - Population maximum rates
            rates_min     np.ndarray - Population minimum rates
        """

        # - Arrays for collecting rates
        nNumPopulations = np.size(llnPopulationIDs)
        rates_mean = np.zeros(nNumPopulations)
        rates_max = np.zeros(nNumPopulations)
        rates_min = np.zeros(nNumPopulations)

        for i, neuron_ids in enumerate(llnPopulationIDs):
            print("DynapseControl: Population {}".format(i))
            firing_rates, rates_mean[i], rates_max[i], rates_min[
                i
            ] = self.measure_firing_rates(neuron_ids, duration)
            if verbose:
                print(firing_rates)

        return rates_mean, rates_max, rates_min

    def measure_firing_rates(
        self, neuron_ids: Optional[Union[int, np.ndarray]], duration: float
    ) -> (np.ndarray, float, float, float):
        """
        measure_firing_rates - Measure the mean, maximum and minimum firing rate
                               for a group of neurons
        :param neuron_ids:     Array-like or int  Neuron IDs to be measured
        :param duration:       float  Time over which rates are measured

        :return:
            firing_rates  np.ndarray - Each neuron's firing rate
            rate_mean      float - Average firing rate over all neurons
            rate_max       float - Highest firing rate of all neurons
            rate_min       float - Lowest firing rate of all neurons
        """
        if isinstance(neuron_ids, int):
            neuron_ids = [neuron_ids]
        # - Filter for recording events
        eventfilter = self.add_buffered_event_filter(neuron_ids)
        # - Record events for duration
        time.sleep(duration)
        # - Stop recording
        eventfilter.clear()
        # - Retrieve recorded events
        events = eventfilter.get_events()
        if not events:
            # - Handle empty event lists
            print("DynapseControl: No events recorded")
            return np.zeros(np.size(neuron_ids)), 0, 0, 0
        # - Evaluate non-empty event lists
        return evaluate_firing_rates(events, duration, neuron_ids)

    def _monitor_firing_rates_inner(self, neuron_ids, interval):
        """
        monitor_firing_rates - Continuously monitor the activity of a population
                               and periodically output the average firing rate.
        """

        self._is_monitoring = True
        # - Set up event filter
        self.add_buffered_event_filter(neuron_ids)
        print(
            "DynapseControl: Start monitoring firing rates of {} neurons.".format(
                np.size(neuron_ids)
            )
        )
        while self._is_monitoring:
            # - Flush event stack
            self.bufferedfilter.get_events()
            # - Collect events
            time.sleep(interval)
            events = self.bufferedfilter.get_events()
            # - Process events
            if not events:
                # - Handle empty event lists
                print("DynapseControl: No events recorded")
            else:
                # - Evaluate non-empty event lists
                rate_mean = evaluate_firing_rates(
                    events, interval, neuron_ids, verbose=False
                )[2]
                print("DynapseControl: Mean firing rate: {} Hz".format(rate_mean))

    def monitor_firing_rates(self, neuron_ids, interval):
        """
        monitor_firing_rates - Create a thread that continuously monitors the
                               activity of a population and periodically output
                               the average firing rate.
        """
        if not _USE_RPYC:
            raise RuntimeError(
                "DynapseControl: This method can only be called when using RPyC."
            )

        self.thread_monitor = threading.Thread(
            target=self._monitor_firing_rates_inner,
            kwargs={"neuron_ids": neuron_ids, "interval": interval},
        )
        self.thread_monitor.start()

    def stop_monitor(self):
        self._is_monitoring = False
        self.bufferedfilter.clear()
        self.thread_monitor.join(timeout=5)
        del self.thread_monitor
        print("DynapseControl: Stopped monitoring.")

    def sweep_freq_measure_rate(
        self,
        frequencies: list = [1, 10, 20, 50, 100, 200, 500, 1000, 2000],
        duration: float = 1,
        targetneuron_ids: Union[int, np.ndarray] = range(128),
        inputneuron_ids: Union[int, np.ndarray] = 1,
        chip_id: int = 0,
        coremask: int = 15,
    ):
        """
        sweep_freq_measure_rate - Stimulate a group of neurons by sweeping
                                  over a list of input frequencies. Measure
                                  their firing rates.
        :param frequencies:      array-like Stimulus frequencies
        :param duration:   float  Stimulus duration for each frequency
        :param targetneuron_ids: array-like  source neuron IDs
        :param inputneuron_ids:  array-like  IDs of neurons
        :param chip_id:     int  Target chip ID
        :param coremask:   int  Target core mask

        :return:
            firingrates_2d   np.ndarray -  Matrix containing firing rates for each neuron (axis 1)
                                          for each frequency (axis 0)
            rates_mean     np.ndarray - Average firing rates over all neurons for each input frequency
            rates_max      np.ndarray - Highest firing rates of all neurons for each input frequency
            rates_min      np.ndarray - Lowest firing rates of all neurons for each input frequency
        """

        # - Arrays for collecting firing rates
        firingrates_2d = np.zeros((np.size(frequencies), np.size(targetneuron_ids)))
        rates_mean = np.zeros(np.size(frequencies))
        rates_max = np.zeros(np.size(frequencies))
        rates_min = np.zeros(np.size(frequencies))

        # - Sweep over frequencies
        for iTrial, frequency in enumerate(frequencies):
            print("DynapseControl: Stimulating with {} Hz input".format(frequency))
            self.start_cont_stim(frequency, inputneuron_ids, chip_id, coremask)
            firingrates_2d[iTrial, :], rates_mean[iTrial], rates_max[iTrial], rates_min[
                iTrial
            ] = self.measure_firing_rates(targetneuron_ids, duration)
            self.stop_stim()

        return firingrates_2d, rates_mean, rates_max, rates_min

    ### - Load and save biases

    @staticmethod
    def load_biases(filename, core_ids: Optional[Union[list, int]] = None):
        """
        load_biases - Load biases from python file under path filename.
                      Convenience function. Same load_biases from tools.
        :param filename:  str  Path to file where biases are stored.
        :param core_ids:    list, int or None  IDs of cores for which biases
                                                should be loaded. Load all if
                                                None.
        """
        tools.load_biases(os.path.abspath(filename), core_ids)
        print("DynapseControl: Biases have been loaded from {}.".format(filename))

    @staticmethod
    def save_biases(filename, core_ids: Optional[Union[list, int]] = None):
        """
        save_biases - Save biases in python file under path filename
                      Convenience function. Same as save_biases from tools.
        :param filename:  str  Path to file where biases should be saved.
        :param core_ids:    list, int or None  ID(s) of cores whose biases
                                                should be saved. If None,
                                                save all cores.
        """
        tools.save_biases(os.path.abspath(filename), core_ids)
        print("DynapseControl: Biases have been saved under {}.".format(filename))

    @staticmethod
    def copy_biases(sourcecore_id: int = 0, targetcore_ids: Optional[List[int]] = None):
        """
        copy_biases - Copy biases from one core to one or more other cores.
                      Convenience function. Same as copy_biases from tools.
        :param sourcecore_id:   int  ID of core from which biases are copied
        :param vnTargetCoreIDs: int or array-like ID(s) of core(s) to which biases are copied
                                If None, will copy to all other neurons
        """
        tools.copy_biases(sourcecore_id, targetcore_ids)
        print(
            "DynapseControl: Biases have been copied from core {} to core(s) {}".format(
                sourcecore_id, targetcore_ids
            )
        )

    ### --- Class properties

    @property
    def syn_exc_slow(self):
        return ctxdynapse.DynapseCamType.SLOW_EXC

    @property
    def syn_inh_slow(self):
        return ctxdynapse.DynapseCamType.SLOW_INH

    @property
    def syn_exc_fast(self):
        return ctxdynapse.DynapseCamType.FAST_EXC

    @property
    def syn_inh_fast(self):
        return ctxdynapse.DynapseCamType.FAST_INH

    @property
    def num_neur_core(self):
        return self._num_neur_core

    @property
    def num_cores_chip(self):
        return self._num_cores_chip

    @property
    def num_neur_chip(self):
        return self._num_cores_chip * self._num_neur_core

    @property
    def num_chips(self):
        return self._num_chips

    @property
    def num_cores(self):
        return self._num_chips * self.num_cores_chip

    @property
    def num_neurons(self):
        return self._num_chips * self.num_neur_chip

    @property
    def is_silenced(self):
        return self._is_silenced

    @property
    def indices_silenced(self):
        return np.where(self._is_silenced)[0]

    @property
    def sram_event_limit(self):
        return self._sram_event_limit

    @property
    def fpga_event_limit(self):
        return self._fpga_event_limit

    @property
    def fpga_isi_limit(self):
        return self._fpga_isi_limit

    @property
    def fpga_timestep(self):
        return self._fpga_timestep

    @property
    def fpga_isibase(self):
        return self._nFpgaIsiMultiplier * self.fpga_timestep

    @fpga_isibase.setter
    def fpga_isibase(self, tNewBase):
        if not tNewBase > self.fpga_timestep:
            raise ValueError(
                "DynapseControl: `fpga_timestep` must be at least {}".format(
                    self.fpga_timestep
                )
            )
        else:
            self._nFpgaIsiMultiplier = int(np.floor(tNewBase / self.fpga_timestep))
            self.fpga_spikegen.set_isi_multiplier(self._nFpgaIsiMultiplier)

    @property
    def initialized_chips(self):
        global initialized_chips
        return initialized_chips

    @property
    def initialized_neurons(self):
        global initialized_neurons
        return initialized_neurons

    @property
    def hwneurons_isavailable(self) -> np.ndarray:
        hwneurons_isinitialized = np.zeros(len(self.hw_neurons), bool)
        global initialized_neurons
        if initialized_neurons:
            hwneurons_isinitialized[initialized_neurons] = True
        return np.logical_and(self._hwneurons_isfree, hwneurons_isinitialized)

    @property
    def virtualneurons_isavailable(self) -> np.ndarray:
        return self._virtualneurons_isfree


if not _USE_RPYC:
    initialize_hardware(USE_CHIPS)<|MERGE_RESOLUTION|>--- conflicted
+++ resolved
@@ -1,6 +1,6 @@
 # ----
 # dynapse_control.py - Module to interface cortexcontrol and the DynapSE chip
-# Author: Felix Bauer, aiCTX AG, felix.bauer@ai-ctx.ai
+# Author: Felix Bauer, aiCTX AG, felix.bauer@aictx.ai
 #
 # Copyright: aiCTX AG, 2019
 # ----
@@ -14,7 +14,7 @@
 import os
 import threading
 
-import params
+from . import params
 
 # - Global settings
 _USE_DEEPCOPY = False
@@ -638,21 +638,13 @@
 
         # - Find a spike generator module
         is_spikegen: List[bool] = [
-            # Doing type(.)==... because isinstance seems to confuse types when using RPyC in some cases
-            type(m) == type(ctxdynapse.DynapseFpgaSpikeGen)
-            for m in fpga_modules
+            isinstance(m, ctxdynapse.DynapseFpgaSpikeGen) for m in fpga_modules
         ]
         if not any(is_spikegen) or all(is_spikegen):
-<<<<<<< HEAD
-            # `type` does not work always, either. Try with `isinstance`:
-            is_spikegen: List[bool] = [
-                isinstance(m, ctxdynapse.DynapseFpgaSpikeGen) for m in fpga_modules
-=======
             is_spikegen: List[bool] = [
                 # Trying type(.)==... because isinstance seems to confuse types when using RPyC in some cases
                 type(m) == type(ctxdynapse.DynapseFpgaSpikeGen)
                 for m in fpga_modules
->>>>>>> 773a5571
             ]
             if not any(is_spikegen) or all(is_spikegen):
                 # There is no spike generator, so we can't use this Python layer on the HW
@@ -665,22 +657,13 @@
 
         # - Find a poisson spike generator module
         is_poissongen: List[bool] = [
-            # Doing type(.)==... because isinstance seems to confuse types when using RPyC in some cases
-            type(m) == type(ctxdynapse.DynapsePoissonGen)
-            for m in fpga_modules
+            isinstance(m, ctxdynapse.DynapsePoissonGen) for m in fpga_modules
         ]
-<<<<<<< HEAD
-        if not any(is_poissongen) or all(is_poissongen):
-            # `type` does not work always, either. Try with `isinstance`:
-            is_poissongen: List[bool] = [
-                isinstance(m, ctxdynapse.DynapsePoissonGen) for m in fpga_modules
-=======
         if (not any(is_poissongen)) or all(is_poissongen):
             is_poissongen: List[bool] = [
                 # Doing type(.)==... because isinstance seems to confuse types when using RPyC in some cases
                 type(m) == type(ctxdynapse.DynapsePoissonGen)
                 for m in fpga_modules
->>>>>>> 773a5571
             ]
             if not any(is_poissongen) or all(is_poissongen):
                 warn(
@@ -688,15 +671,10 @@
                 )
             else:
                 self.fpga_poissongen = fpga_modules[np.argwhere(is_poissongen)[0][0]]
-<<<<<<< HEAD
-        else:
-            self.fpga_poissongen = fpga_modules[np.argwhere(is_poissongen)[0][0]]
-=======
                 print("DynapseControl: Poisson generator module ready.")
         else:
             self.fpga_poissongen = fpga_modules[np.argwhere(is_poissongen)[0][0]]
             print("DynapseControl: Poisson generator module ready.")
->>>>>>> 773a5571
 
         # - Get all neurons from models
         self.hw_neurons, self.virtual_neurons, self.shadow_neurons = self.tools.get_all_neurons(
@@ -1517,10 +1495,6 @@
 
     def reset_poisson_rates(self):
         """reset_poisson_rates - Set all firing rates of poisson generator to 0."""
-<<<<<<< HEAD
-=======
-
->>>>>>> 773a5571
         if not hasattr(self, "fpga_poissongen"):
             raise RuntimeError("DynapseControl: No poissong generator available.")
 
