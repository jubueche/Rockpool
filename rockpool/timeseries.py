--- conflicted
+++ resolved
@@ -2202,12 +2202,6 @@
         # - Permit unsorted bounds
         if t_stop < t_start:
             t_start, t_stop = t_stop, t_start
-<<<<<<< HEAD
-
-        # - Events with matching channels
-        channel_matches = self._matching_channels(channels)
-=======
->>>>>>> 4b396de7
 
         # - Handle a periodic time series
         if self.periodic:
@@ -2219,12 +2213,9 @@
             all_times = self.times
             all_channels = self.channels
 
-<<<<<<< HEAD
-=======
         # - Events with matching channels
         channel_matches = self._matching_channels(channels, all_channels)
 
->>>>>>> 4b396de7
         # - Handle events at stop time
         if include_stop:
             choose_events_stop: np.ndarray = all_times <= t_stop
