--- conflicted
+++ resolved
@@ -931,12 +931,8 @@
         Save this time series as an ``npz`` file using np.savez
 
         :param str path:        Path to save file
-<<<<<<< HEAD
-        :param bool verbose:    If ``True``, print information about saving. Default: ``False``, don't display information.
-=======
         :param bool verbose:    Print path information after successfully saving.
         :param bool lower_precision:    Store data in lower precision data type to save space.
->>>>>>> 4eade66f
         """
 
         # - Collect attributes in dict
@@ -2401,14 +2397,9 @@
         """
         Save this `.TSEvent` as an ``npz`` file using ``np.savez``
 
-<<<<<<< HEAD
-        :param str path:        File path to save data
-        :param bool verbose:    If ``True``, display feedback about saving the file. Default: ``False``, don't display feedback.
-=======
         :param str path:        Path to save file
         :param bool verbose:    Print path information after successfully saving.
         :param bool lower_precision:    Store data in lower precision data type to save space.
->>>>>>> 4eade66f
         """
 
         # - Collect attributes in dict
