"""
timeseries.py - Classes to manage time series
"""

## -- Import statements

# - Built-ins
import copy
import collections
from tempfile import TemporaryFile
from typing import (
    Union,
    List,
    Tuple,
    Optional,
    Iterable,
    TypeVar,
    Type,
    Dict,
    Hashable,
    Any,
)
from warnings import warn

# - Third party libraries
import numpy as np
import scipy.interpolate as spint

# - Plotting backends
_global_plotting_backend = None
try:
    import matplotlib as mpl
    from matplotlib import pyplot as plt

    _MPL_AVAILABLE = True
    _global_plotting_backend = "matplotlib"
except ModuleNotFoundError:
    _MPL_AVAILABLE = False

try:
    import holoviews as hv

    _HV_AVAILABLE = True
    if not _MPL_AVAILABLE:
        _global_plotting_backend = "holoviews"
except ModuleNotFoundError:
    _HV_AVAILABLE = False
    if not _MPL_AVAILABLE:
        _global_plotting_backend = None


# - Define exports
__all__ = [
    "TimeSeries",
    "TSEvent",
    "TSContinuous",
    "TSDictOnDisk",
    "set_global_ts_plotting_backend",
    "get_global_ts_plotting_backend",
    "load_ts_from_file",
]

TS = TypeVar("TS", bound="TimeSeries")
# - Type alias for array-like objects
ArrayLike = Union[np.ndarray, List, Tuple]

### -- Code for setting plotting backend

# - Absolute tolerance, e.g. for comparing float values
_TOLERANCE_ABSOLUTE = 1e-9

# - Global plotting backend
def set_global_ts_plotting_backend(backend: Union[str, None], verbose=True):
    """
    Set the plotting backend for use by :py:class:`TimeSeries` classes

    :param str backend:     One of {"holoviews", "matplotlib"}
    :param bool verbose:    If ``True``, print feedback about the backend. Default: ``True``
    """
    global _global_plotting_backend

    if backend in ("holoviews", "holo", "Holoviews", "HoloViews", "hv"):
        if _HV_AVAILABLE:
            _global_plotting_backend = "holoviews"
            if verbose:
                print("Global plotting backend has been set to holoviews.")
        else:
            raise RuntimeError("Holoviews is not available.")
    elif backend in ("matplotlib", "mpl", "mp", "pyplot", "plt"):
        if _MPL_AVAILABLE:
            _global_plotting_backend = "matplotlib"
            if verbose:
                print("Global plotting backend has been set to matplotlib.")
        else:
            raise RuntimeError("Matplotlib is not available.")

    elif backend is None:
        _global_plotting_backend = None
        if verbose:
            print("No global plotting backend is set.")

    else:
        raise ValueError("Plotting backend not recognized.")


def get_global_ts_plotting_backend() -> str:
    """
    Return a string representing the current plotting backend

    :return str:    Current plotting backend. One of  {"holoviews", "matplotlib"}
    """
    global _global_plotting_backend
    return _global_plotting_backend


def load_ts_from_file(path: str, expected_type: Optional[str] = None) -> "TimeSeries":
    """
    Load a timeseries object from an ``npz`` file

    :param str path:                    Filepath to load file
    :param Optional[str] expected_type: Specify expected type of timeseires (:py:class:`TSContinuous` or py:class:`TSEvent`). Default: ``None``, use whichever type is loaded.

    :return TimeSeries: Loaded time series object
    :raises TypeError:  Unsupported or unexpected type
    """
    # - Load npz file from specified path
    try:
        # Loading from temporary files may require "rewinding".
        path.seek(0)
    except AttributeError:
        pass
    loaded_data = np.load(path)

    # - Check for expected type
    try:
        loaded_type = loaded_data["str_type"].item()
    except KeyError:
        try:
            loaded_type = loaded_data["strType"].item()
        except KeyError:
            type_key = [k for k in loaded_data if k.startswith("type")]
            if type_key:
                loaded_type = type_key[0][5:]
            else:
                if expected_type is not None:
                    loaded_type = expected_type
                    warn(
                        f"Cannot determine type of Timeseries at {path}. "
                        + f"Will assume expected type ('{expected_type}')."
                    )
                else:
                    raise KeyError(f"Cannot determine type of Timeseries at {path}.")

    if expected_type is not None:
        if not loaded_type == expected_type:
            raise TypeError(
                "Timeseries at `{}` is of type `{}`, which does not match expected type `{}`.".format(
                    path, loaded_type, expected_type
                )
            )

    if "name" in loaded_data:
        name = loaded_data["name"].item()
    else:
        name_keys = [k for k in loaded_data if k.startswith("name")]
        if name_keys:
            name = name_keys[0][5:]
        else:
            name = "unnamed"

    if loaded_type == "TSContinuous":
        if "interp_kind" in loaded_data:
            interp_kind = loaded_data["interp_kind"].item()
        else:
            interp_kind_keys = [k for k in loaded_data if k.startswith("interp_kind")]
            if interp_kind_keys:
                interp_kind = interp_kind_keys[0][12:]
            else:
                interp_kind = "linear"

        ts = TSContinuous(
            times=loaded_data["times"],
            samples=loaded_data["samples"],
            t_start=loaded_data["t_start"].item(),
            t_stop=loaded_data["t_stop"].item(),
            interp_kind=interp_kind,
            periodic=loaded_data["periodic"].item(),
            name=name,
        )

        if "trial_start_times" in loaded_data:
            ts.trial_start_times = loaded_data["trial_start_times"]

    elif loaded_type == "TSEvent":
        ts = TSEvent(
            times=loaded_data["times"],
            channels=loaded_data["channels"],
            t_start=loaded_data["t_start"].item(),
            t_stop=loaded_data["t_stop"].item(),
            periodic=loaded_data["periodic"].item(),
            num_channels=loaded_data["num_channels"].item(),
            name=name,
        )

        if "trial_start_times" in loaded_data:
            ts.trial_start_times = loaded_data["trial_start_times"]

    else:
        raise TypeError("Type `{}` not supported.".format(loaded_type))

    return ts


def _extend_periodic_times(
    t_start: float, t_stop: float, series: "TimeSeries"
) -> np.ndarray:
    """
    Replicate out a periodic time base for later trimming, to ensure that the original time base is repeated correctly

    :param float t_start:       Desired start time of the new series
    :param float t_stop:        Desired end time of the new series
    :param TimeSeries series:   The periodic :py:class:`TimeSeries` to replicate

    :return np.array:           A vector of times corresponding to the replicated time base
    """
    # - Repeat events sufficiently often
    # Number of additional required repetitions to append before and after
    num_reps_after = (
        int(np.ceil((t_stop - series.t_start) / series.duration))
        if t_stop > series.t_stop
        else 1
    )
    num_reps_before = (
        int(np.ceil((series.t_start - t_start) / series.duration))
        if t_start < series.t_start
        else 0
    )
    num_reps_total = num_reps_before + num_reps_after

    # - Correct times so they extend over the prolongued period and do not repeat
    # Enumerate periods so that originally defined period is 0
    periods = np.arange(num_reps_total) - num_reps_before
    correct_periods = series.duration * np.repeat(periods, series.times.size)

    return np.tile(series.times, num_reps_total) + correct_periods


## - Convenience method to return a nan array
def full_nan(shape: Union[tuple, int]) -> np.array:
    """
    Build an all-NaN array

    :param ArrayLike[int] shape:    The desired shape of the NaN matrix

    :return np.array:               The all-NaN matrix
    """
    a = np.empty(shape)
    a.fill(np.nan)
    return a


### --- TimeSeries base class


class TimeSeries:
    """
    Base class to represent a continuous or event-based time series. You should use the subclasses `.TSContinuous` and
    `.TSEvent` to represent continuous-time and event-based time series, respectively. See :ref:`/basics/time_series.ipynb` for futher explanation and examples.
    """

    def __init__(
        self,
        times: ArrayLike = [],
        periodic: bool = False,
        t_start: Optional[float] = None,
        t_stop: Optional[float] = None,
        plotting_backend: Optional[str] = None,
        name: str = "unnamed",
    ):
        """
        Represent a continuous or event-based time series

        :param ArrayLike times:                 [Tx1] vector of time samples
        :param bool periodic:                   Treat the time series as periodic around the end points. Default: ``False``
        :param Optional[float] t_start:         If not ``None``, the series start time is ``t_start``, otherwise ``times[0]``
        :param Optional[float] t_stop:          If not ``None``, the series stop time is ``t_stop``, otherwise ``times[-1]``
        :param Optional[str] plotting_backend:  Determines plotting backend. If ``None``, backend will be chosen automatically based on what is available.
        :param str name:                        Name of the `.TimeSeries` object. Default: "unnamed"
        """

        # - Convert time trace to numpy arrays
        times = np.atleast_1d(times).flatten().astype(float)

        if (np.diff(times) < 0).any():
            raise ValueError(
                f"TimeSeries `{name}`: The time trace must be not decreasing"
            )

        # - Assign attributes
        self._times = times
        self.periodic = periodic
        self.name = name
        self._t_start = (
            (0 if np.size(times) == 0 else times[0])
            if t_start is None
            else float(t_start)
        )
        self.t_stop = (
            (self.t_start if np.size(times) == 0 else times[-1])
            if t_stop is None
            else float(t_stop)
        )
        self.set_plotting_backend(
            plotting_backend if plotting_backend is not None else None, verbose=False
        )

    def delay(self: TS, offset: Union[int, float], inplace: bool = False) -> TS:
        """
        Return a copy of ``self`` that is delayed by an offset

        For delaying self, use the ``inplace`` argument, or ``.times += ...`` instead.

        :param float Offset:    Time by which to offset this time series
        :param bool inplace:    If ``True``, conduct operation in-place (Default: ``False``; create a copy)
        :return TimeSeries:     New `.TimeSeries`, delayed
        """
        if not inplace:
            series = self.copy()
        else:
            series = self

        # - Store previous t_start and t_stop
        t_start_old = series.t_start
        t_stop_old = series.t_stop

        # - Shift time trace
        if not self.isempty():
            series.times += offset
        # - Shift t_start and t_stop
        series._t_start = t_start_old + offset
        series._t_stop = t_stop_old + offset

        return series

    def start_at_zero(self: TS, inplace: bool = False) -> TS:
        """
        Convenience function that calls the `~.TimeSeries.delay` method such that ``self.t_start`` falls at ``0``.

        :return TimeSeries:     New TimeSeries, with t_start at 0
        """
        return self.delay(offset=-self.t_start, inplace=inplace)

    def start_at(self: TS, t_start: float, inplace: bool = False) -> TS:
        """
        Convenience function that calls the `~.TimeSeries.delay` method such that ``self.t_start`` falls at ``t_start``.

        :param float t_start:   Time to which ``self.t_start`` should be shifted;
        :param bool inplace:    If ``True``, conduct operation in-place (Default: ``False``; create a copy)
        :return TimeSeries:     New `.TimeSeries`, delayed
        """
        return self.delay(offset=t_start - self.t_start, inplace=inplace)

    def isempty(self) -> bool:
        """
        Test if this `.TimeSeries` object is empty

        :return bool: ``True`` iff the `.TimeSeries` object contains no samples
        """
        return np.size(self.times) == 0

    def print(self):
        """ Print an overview of the time series"""
        print(self.__repr__())

    def set_plotting_backend(self, backend: Union[str, None], verbose: bool = True):
        """
        Set which plotting backend to use with the `~.TimeSeries.plot` method

        :param str backend:     Specify a backend to use. Supported: {"holoviews", "matplotlib"}
        :param bool verbose:    If True, print feedback about which backend has been set
        """
        if backend in ("holoviews", "holo", "Holoviews", "HoloViews", "hv"):
            if _HV_AVAILABLE:
                self._plotting_backend = "holoviews"
                if verbose:
                    print(
                        "{} `{}`: Plotting backend has been set to holoviews.".format(
                            type(self).__name__, self.name
                        )
                    )
            else:
                raise RuntimeError("Holoviews is not available.")

        elif backend in ("matplotlib", "mpl", "mp", "pyplot", "plt"):
            if _MPL_AVAILABLE:
                self._plotting_backend = "matplotlib"
                if verbose:
                    print(
                        "{} `{}`: Plotting backend has been set to matplotlib.".format(
                            type(self).__name__, self.name
                        )
                    )
            else:
                raise RuntimeError("Matplotlib is not available.")

        elif backend is None:
            self._plotting_backend = None
            if verbose:
                print(
                    "{} `{}`: Using global plotting backend.".format(
                        type(self).__name__, self.name
                    )
                )

        else:
            raise ValueError("Plotting backend not recognized.")

    def copy(self: TS) -> TS:
        """
        Return a deep copy of this time series

        :return TimeSeries: copy of `self`
        """
        return copy.deepcopy(self)

    def contains(self, times: Union[int, float, ArrayLike]) -> bool:
        """
        Does the time series contain the time range specified in the given time trace?
        Always true for periodic series

        :param ArrayLike times: Array-like containing time points

        :return bool:           True iff all specified time points are contained within this time series
        """
        return self.periodic or (
            self.t_start <= np.min(times) and self.t_stop >= np.max(times)
        )

    def _modulo_period(
        self, times: Union[ArrayLike, float, int]
    ) -> Union[ArrayLike, float, int]:
        """_modulo_period - Calculate provided times modulo `self.duration`"""
        return self.t_start + np.mod(times - self.t_start, self.duration)

    def __len__(self):
        return self._times.size

    @classmethod
    def concatenate_t(
        cls: Type[TS],
        series: Iterable[TS],
        offset: Union[None, float, Iterable[Union[float, None]]] = None,
    ) -> TS:
        """
        Append multiple TimeSeries objects in time to a new series

        :param Iterable series:    Time series to be tacked at the end of each other. These series must have the same number of channels.
        :param Union[None, float, Iterable]     Offset to be introduced between time traces. First value corresponds to delay of first time series.
        :return TimeSeries:        Time series with data from series in ``series``
        """
        # - Convert `series` to list, to be able to extract information about objects
        if isinstance(series, cls):
            series = [series]
        elif isinstance(series, collections.abc.Iterable):
            series = list(series)
        else:
            cls_name = str(cls).split("'")[1].split(".")[-1]
            raise TypeError(f"{cls_name}: `series` must be of type {cls_name}.")

        # - Determine t_start of first series, to avoid wrong delays.
        #   Determine class to enable calling the method through `TimeSeries` parent class.
        try:
            t_start = series[0].t_start
            subclass = series[0].__class__
        except IndexError:  # `series` is empty
            return cls()

        new_series = subclass(t_start=t_start)
        return new_series.append_t(series, offset=offset, inplace=False)

    @property
    def times(self):
        """ (ArrayLike[float]) Array of sample times """
        return self._times

    @times.setter
    def times(self, new_times: ArrayLike):
        # - Check time trace for correct size
        if np.size(new_times) != np.size(self._times):
            raise ValueError(
                f"TSContinuous `{self.name}`: "
                + "New time trace must have the same number of elements as the original trace."
            )

        # - Make sure time trace is sorted
        if (np.diff(new_times) < 0).any():
            raise ValueError(
                f"TSContinuous `{self.name}`: "
                + "The time trace must be sorted and not decreasing"
            )

        # - Store new time trace
        self._times = np.atleast_1d(new_times).flatten().astype(float)

        if np.size(self._times) > 0:
            # - Fix t_start and t_stop
            self._t_start = min(self._t_start, new_times[0])
            self._t_stop = max(self._t_stop, new_times[-1])

    @property
    def t_start(self) -> float:
        """ (float) Start time of time series"""
        return self._t_start

    @t_start.setter
    def t_start(self, new_start):
        try:
            # - Largest allowed value for new_start
            max_start = self._times[0] if self._times.size > 0 else self._t_stop
            if new_start <= max_start:
                self._t_start = float(new_start)
            else:
                raise ValueError(
                    "TimeSeries `{}`: t_start must be less or equal to {}. It was {}.".format(
                        self.name, max_start, new_start
                    )
                )
        except AttributeError:
            # - If self._t_stop is not defined yet (instantiation)
            self._t_start = float(new_start)

    @property
    def t_stop(self) -> float:
        """ (float) Stop time of time series (final sample) """
        return self._t_stop

    @t_stop.setter
    def t_stop(self, new_stop):
        # - Smallest allowed value for new_stop
        min_stop = self._times[-1] if self._times.size > 0 else self._t_start
        if new_stop >= min_stop:
            self._t_stop = new_stop
        else:
            raise ValueError(
                "TimeSeries `{}`: t_stop must be greater or equal to {}. It was {}.".format(
                    self.name, min_stop, new_stop
                )
            )

    @property
    def duration(self) -> float:
        """ (float) Duration of TimeSeries """
        return self._t_stop - self._t_start

    @property
    def plotting_backend(self):
        """ (str) Current plotting backend"""
        return (
            self._plotting_backend
            if self._plotting_backend is not None
            else _global_plotting_backend
        )


### --- Continuous-valued time series


class TSContinuous(TimeSeries):
    """
    Represents a continuously-sampled time series. Mutliple time series can be represented by a single `.TSContinuous` object, and have identical time bases. Temporal periodicity is supported. See :ref:`/basics/time_series.ipynb` for further explanation and examples.

    :Examples:

    Build a linearly-increasing time series that extends from 0 to 1 second

    >>> time_base = numpy.linspace(0, 1, 100)
    >>> samples = time_base
    >>> ts = TSContinuous(time_base, samples)

    Build a periodic time series as a sinusoid

    >>> time_base = numpy.linspace(0, 2 * numpy.pi, 100)
    >>> samples = numpy.sin(time_base)
    >>> ts = TSContinuous(time_base, samples, periodic = True)

    Build an object containing five random time series

    >>> time_base = numpy.linspace(0, 1, 100)
    >>> samples = numpy.random.rand((100, 5))
    >>> ts = TSContinuous(time_base, samples)

    Manipulate time series using standard operators

    >>> ts + 5
    >>> ts - 3
    >>> ts * 2
    >>> ts / 7
    >>> ts // 3
    >>> ts ** 2
    >>> ts1 + ts2
    ...

    Manipulate time series data in time

    >>> ts.delay(4)
    >>> ts.clip(start, stop, [channel1, channel2, channel3])

    Combine time series data

    >>> ts1.append_t(ts2)    # Appends the second time series, along the time axis
    >>> ts1.append_c(ts2)    # Appends the second time series as an extra channel

    .. note:: All :py:class:`TSContinuous` manipulation methods return a copy by default. Most methods accept an optional `inplace` flag, which if ``True`` causes the operation to be performed in place.

    Resample a time series using functional notation, list notation, or using the :py:func:`.resample` method.

    >>> ts(0.5)
    >>> ts([0, .1, .2, .3])
    >>> ts(numpy.array([0, .1, .2, .3]))
    >>> ts[0.5]
    >>> ts[0, .1, .2, .3]
    >>> ts.resample(0.5)
    >>> ts.resample([0, .1, .2, .3])

    Resample using slice notation

    >>> ts[0:.1:1]

    Resample and select channels simultaneously

    >>> ts[0:.1:1, :3]

    """

    def __init__(
        self,
        times: Optional[ArrayLike] = None,
        samples: Optional[ArrayLike] = None,
        num_channels: Optional[int] = None,
        periodic: bool = False,
        t_start: Optional[float] = None,
        t_stop: Optional[float] = None,
        name: str = "unnamed",
        units: Optional[str] = None,
        interp_kind: str = "linear",
    ):
        """
        TSContinuous - Represents a continuously-sample time series, supporting interpolation and periodicity.

        :param ArrayLike times:             [Tx1] vector of time samples
        :param ArrayLike samples:           [TxM] matrix of values corresponding to each time sample
        :param Optional[in] num_channels:   If ``samples`` is None, determines the number of channels of ``self``. Otherwise it has no effect at all.
        :param bool periodic:     Treat the time series as periodic around the end points. Default: ``False``
        :param Optional[float] t_start:     If not ``None``, the series start time is ``t_start``, otherwise ``times[0]``
        :param Optional[float] t_stop:      If not ``None``, the series stop time is ``t_stop``, otherwise ``times[-1]``
        :param str name:          Name of the `.TSContinuous` object. Default: ``"unnamed"``
        :param Optional[str] units:         Units of the `.TSContinuous` object. Default: ``None``
        :param Optional[str] interp_kind:   Specify the interpolation type. Default: ``"linear"``

        If the time series is not periodic (the default), then NaNs will be returned for any extrapolated values.
        """

        if times is None:
            times = np.array([])

        if samples is None:
            num_channels = 0 if num_channels is None else num_channels
            samples = np.zeros((0, num_channels))

        # - Convert everything to numpy arrays
        times = np.atleast_1d(times).flatten().astype(float)
        samples = np.atleast_1d(samples)

        # - Check arguments
        if np.any(np.diff(times) < 0):
            raise ValueError(
                f"TSContinuous `{name}`: The time trace must be sorted and not decreasing."
            )

        # - Initialize superclass
        super().__init__(
            times=times, periodic=periodic, t_start=t_start, t_stop=t_stop, name=name
        )

        # - Assign attributes
        self.interp_kind = interp_kind
        self.samples = samples.astype("float")
        self.units = units

    ## -- Methods for plotting and printing

    def plot(
        self,
        times: Optional[Union[int, float, ArrayLike]] = None,
        target: Optional[Union["mpl.axes.Axes", "hv.Curve", "hv.Overlay"]] = None,
        channels: Optional[Union[ArrayLike, int]] = None,
        stagger: Optional[Union[float, int]] = None,
        skip: Optional[int] = None,
        *args,
        **kwargs,
    ):
        """
        Visualise a time series on a line plot

        :param Optional[ArrayLike] times: Time base on which to plot. Default: time base of time series
        :param Optional target:  Axes (or other) object to which plot will be added.
        :param Optional[ArrayLike] channels:  Channels of the time series to be plotted.
        :param Optional[float] stagger: Stagger to use to separate each series when plotting multiple series. (Default: `None`, no stagger)
        :param Optional[int] skip: Skip several series when plotting multiple series
        :param args, kwargs:  Optional arguments to pass to plotting function

        :return: Plot object. Either holoviews Layout, or matplotlib plot
        """
        if times is None:
            times = self.times
            samples = self.samples
        else:
            samples = self(times)

        if channels is not None:
            samples = samples[:, channels]

        if skip is not None and skip is not 0:
            samples = samples[:, ::skip]

        if stagger is not None and stagger is not 0:
            samples = samples + np.arange(0, samples.shape[1] * stagger, stagger)

        if target is None:
            # - Determine plotting backend
            if self._plotting_backend is None:
                backend = _global_plotting_backend
            else:
                backend = self._plotting_backend

            # - Handle holoviews plotting
            if backend == "holoviews":
                if kwargs == {}:
                    vhCurves = [
                        hv.Curve((times, data)).redim(x="Time") for data in samples.T
                    ]
                else:
                    vhCurves = [
                        hv.Curve((times, data)).redim(x="Time").options(*args, **kwargs)
                        for data in samples.T
                    ]

                if len(vhCurves) > 1:
                    return hv.Overlay(vhCurves).relabel(group=self.name)
                else:
                    return vhCurves[0].relabel(self.name)

            elif backend == "matplotlib":
                # - Add `self.name` as label only if a label is not already present
                kwargs["label"] = kwargs.get("label", self.name)

                # - Get current axes
                ax = plt.gca()

                # - Set the ylabel, if it isn't already set
                if ax.get_ylabel() is "" and self.units is not None:
                    ax.set_ylabel(self.units)

                # - Set the xlabel, if it isn't already set
                if ax.get_xlabel() is "":
                    ax.set_xlabel("Time (s)")

                # - Set the title, if it isn't already set
                if ax.get_title() is "" and self.name is not "unnamed":
                    ax.set_title(self.name)

                # - Plot the curves
                return ax.plot(times, samples, **kwargs)
            else:
                raise RuntimeError(
                    f"TSContinuous: `{self.name}`: No plotting back-end set."
                )

        else:
            # - Infer current plotting backend from type of `target`
            if _HV_AVAILABLE and isinstance(target, (hv.Curve, hv.Overlay)):
                if kwargs == {}:
                    for data in samples.T:
                        target *= hv.Curve((times, data)).redim(x="Time")
                else:
                    for data in samples.T:
                        target *= (
                            hv.Curve((times, data))
                            .redim(x="Time")
                            .options(*args, **kwargs)
                        )
                return target.relabel(group=self.name)

            elif _MPL_AVAILABLE and isinstance(target, mpl.axes.Axes):
                # - Add `self.name` as label only if a label is not already present
                kwargs["label"] = kwargs.get("label", self.name)
                target.plot(times, samples, **kwargs)
                return target
            else:
                raise TypeError(
                    f"TSContinuous: `{self.name}`: Unrecognized type for `target`. "
                    + "It must be matplotlib Axes or holoviews Curve or Overlay and "
                    + "the corresponding backend must be installed in your environment."
                )

    def print(
        self,
        full: bool = False,
        num_first: int = 4,
        num_last: int = 4,
        limit_shorten: int = 10,
    ):
        """
        Print an overview of the time series and its values

        :param bool full:          Print all samples of ``self``, no matter how long it is
        :param int num_first:      Shortened version of printout contains samples at first `num_first` points in `.times`
        :param int num_last:       Shortened version of printout contains samples at last `num_last` points in `.times`
        :param int limit_shorten:  Print shortened version of self if it comprises more than `limit_shorten` time points and if `full` is False
        """

        s = "\n"
        if len(self.times) <= 10 or full:
            summary = s.join(
                [
                    "{}: \t {}".format(t, samples)
                    for t, samples in zip(self.times, self.samples)
                ]
            )
        else:
            summary0 = s.join(
                [
                    "{}: \t {}".format(t, samples)
                    for t, samples in zip(
                        self.times[:num_first], self.samples[:num_first]
                    )
                ]
            )
            summary1 = s.join(
                [
                    "{}: \t {}".format(t, samples)
                    for t, samples in zip(
                        self.times[-num_last:],
                        self.samples[-num_last + int(self.periodic) :],
                    )
                ]
            )
            if self.periodic:
                summary1 += f"\n{self.times[-1]}: \t {self(self.times[-1])}"
                summary1 += "\n\t (...periodic...)"
            summary = summary0 + "\n\t...\n" + summary1
        print(self.__repr__() + "\n" + summary)

    def to_dict(self):

        # - Collect attributes in dict
        attributes = {
            "times": self.times,
            "samples": self.samples,
            "t_start": np.array(self.t_start),
            "t_stop": np.array(self.t_stop),
            f"interp_kind_{self.interp_kind}": np.array([]),
            "periodic": np.array(self.periodic),
            f"name_{self.name}": np.array([]),
            f"type_TSContinuous": np.array(
                []
            ),  # Indicate that this object is TSContinuous
        }

        # - Some modules add a `trial_start_times` attribute to the object.
        if hasattr(self, "trial_start_times"):
            attributes["trial_start_times"] = np.asarray(self.trial_start_times)

        return attributes

    def save(self, path: str, verbose: bool = False):
        """
        Save this time series as an ``npz`` file using np.savez

        :param str path:    Path to save file
        """

        # - Collect attributes in dict
        attributes = self.to_dict()

        # - Write the file
        np.savez(path, **attributes)

        if verbose:
            missing_ending = path.split(".")[-1] != "npz"  # np.savez will add ending
            print(
                "TSContinuous `{}` has been stored in `{}`.".format(
                    self.name, path + missing_ending * ".npz"
                )
            )

    ## -- Methods for manipulating timeseries

    def clip(
        self,
        t_start: Optional[float] = None,
        t_stop: Optional[float] = None,
        channels: Union[int, ArrayLike, None] = None,
        include_stop: bool = True,
        sample_limits: bool = True,
        inplace: bool = False,
    ) -> "TSContinuous":
        """
        Return a TSContinuous which is restricted to given time limits and only contains events of selected channels

        :param float t_start:       Time from which on events are returned
        :param float t_stop:        Time until which events are returned
        :param ArrayLike channels:  Channels of which events are returned
        :param bool include_stop:   True -> If there are events with time ``t_stop`` include them. False -> Exclude these samples. Default: True.
        :param bool sample_limits:  If True, make sure that a sample exists at ``t_start`` and, if ``include_stop`` is True, at ``t_stop``, as long as not both are None.
        :param bool inplace:        Conduct operation in-place (Default: False; create a copy)

        :return TSContinuous:       clipped_series:     New TSContinuous clipped to bounds
        """
        # - Create a new time series, or modify this time series
        if not inplace:
            clipped_series = self.copy()
        else:
            clipped_series = self

        # Handle `None` time limits
        t_start: float = self.t_start if t_start is None else t_start
        include_stop = True if t_stop is None else include_stop
        t_stop: float = self.t_stop if t_stop is None else t_stop

        # - Ensure time bounds are sorted
        t_start, t_stop = sorted((t_start, t_stop))

        # - Handle periodic time series
        times_to_choose: np.ndarray = (
            _extend_periodic_times(t_start, t_stop, clipped_series)
            if clipped_series.periodic
            else clipped_series.times
        )

        # - Mark which times lie within bounds
        times_in_limits: np.ndarray = np.logical_and(
            times_to_choose >= t_start, times_to_choose < t_stop
        )
        if include_stop:
            # - Include samples at time `t_stop`
            times_in_limits[times_to_choose == t_stop] = True
        # - Pick matching times
        times: np.ndarray = times_to_choose[times_in_limits]
        if sample_limits:
            add_start: bool = times.size == 0 or times[0] > t_start
            if not clipped_series.contains(t_start):
                warn(
                    f"TSContinuous '{self.name}`: `t_start` beyond interpolation-range. "
                )
            add_stop: bool = times.size == 0 or (times[-1] < t_stop and include_stop)
            if not clipped_series.contains(t_stop):
                warn(
                    f"TSContinuous '{self.name}`: `t_stop` beyond interpolation-range. "
                )
            # - Only generate new array once
            if add_start and add_stop:
                times = np.r_[t_start, times, t_stop]
            elif add_start:
                times = np.r_[t_start, times]
            elif add_stop:
                times = np.r_[times, t_stop]

        # - Sample at the chosen time points and return
        clipped_series.resample(times, channels, inplace=True)
        # - Update t_start and t_stop
        clipped_series._t_start = t_start
        clipped_series._t_stop = t_stop

        return clipped_series

    def resample(
        self,
        times: Union[int, float, ArrayLike],
        channels: Union[int, float, ArrayLike, None] = None,
        inplace: bool = False,
    ) -> "TSContinuous":
        """
        Return a new time series sampled to the supplied time base

        :param ArrayLike times:                 T desired time points to resample
        :param Optional[ArrayLike] channels:    Channels to be used. Default: None (use all channels)
        :param bool inplace:                    True -> Conduct operation in-place (Default: False; create a copy)
        :return TSContinuous:                   Time series resampled to new time base and with desired channels.
        """
        if not inplace:
            resampled_series = self.copy()
        else:
            resampled_series = self

        # - Make sure `times` is array
        times = np.atleast_1d(times)

        # - Resample time series
        if channels is None:
            resampled_series._samples = self(times)
        else:
            # - Convert to 1d array so that integer as index also results in 2D samples
            channels = np.atleast_1d(channels)
            if self.num_channels == 0 and channels.size > 0:
                # - Handle empty series
                raise IndexError(
                    f"TSContinuous `{self.name}` does not have any channels."
                )
            try:
                resampled_series._samples = self(times)[:, channels]
            except IndexError:
                raise IndexError(
                    f"TSContinuous `{self.name}`: "
                    + f"Channels must be between 0 and {self.num_channels - 1}."
                )
        resampled_series._times = times
        if times.size > 0:
            resampled_series._t_start = times[0]
            resampled_series._t_stop = times[-1]
        resampled_series._create_interpolator()
        return resampled_series

    ## -- Methods for combining time series

    def merge(
        self,
        other_series: Union["TSContinuous", Iterable["TSContinuous"]],
        remove_duplicates: bool = True,
        inplace: bool = False,
    ) -> "TSContinuous":
        """
        Merge other time series to this one, by interleaving in time. Maintain each time series' time values and channel IDs.

        :param Union["TSContinuous", Iterable["TSContinuous"]] other_series:    time series that is merged to self or iterable thereof to merge multiple series
        :param bool remove_duplicates:                                If ``True``, time points in other series that are also in ``self.times`` are discarded. Otherwise they are included in the new time trace and come after the corresponding points of self.times.
        :param bool inplace:                                          Conduct operation in-place (Default: ``False``; create a copy)

        :return TSContinuous:                       The merged time series
        """

        # - Create a new time series, or modify this time series
        if not inplace:
            merged_series = self.copy()
        else:
            merged_series = self

        # - Ensure there is a list of timeseries to work on
        if isinstance(other_series, TSContinuous):
            series_list = [merged_series, other_series]
        else:
            try:
                series_list = [merged_series] + list(other_series)
            except TypeError:
                raise TypeError(
                    f"TSContinuous `{self.name}`: `other_series` must be `TSContinuous`"
                    " or iterable thereof."
                )
            # - Check series class
            if not all(isinstance(series, TSContinuous) for series in series_list):
                raise TypeError(
                    f"TSContinuous `{self.name}`: Can only merge with `TSContinuous` objects."
                )

        # - Handle empty `self`
        if merged_series.num_channels == 0 and len(merged_series) == 0:
            num_channels = max(series.num_channels for series in series_list)
            merged_series._samples = np.zeros((0, num_channels))

        # - Handle empty other series (without changing original object) and channel numbers
        for i_series, series in enumerate(series_list[1:]):
            if series.num_channels == 0 and len(series) == 0:
                series = series.copy()
                series._samples = np.zeros((0, merged_series.num_channels))
                series_list[i_series + 1] = series.copy()
            elif series.num_channels != merged_series.num_channels:
                raise ValueError(
                    f"TSContinuous `{self.name}`: `other_series` must include "
                    f"the same number of traces ({merged_series.num_channels}). "
                    f"Other series number {i_series} has {series.num_channels}."
                )

        if remove_duplicates:
            # - For each time point in each series a boolean array indicating whether points are used or removed
            use_points_list = [
                np.ones(series.times.size, bool) for series in series_list
            ]
            # - Iterate over series pairwise and remove duplicate time points in second series of pair
            for i_s0, series0 in enumerate(series_list[:-1]):
                for series1, use_points1 in zip(
                    series_list[i_s0 + 1 :], use_points_list[i_s0 + 1 :]
                ):
                    self._mask_duplicate_time_points(series0, series1, use_points1)
            times_series = [
                series._times[use] for series, use in zip(series_list, use_points_list)
            ]
            samples_series = [
                series._samples[use]
                for series, use in zip(series_list, use_points_list)
            ]
        else:
            times_series = [series._times for series in series_list]
            samples_series = [series._samples for series in series_list]

        # - Merge time traces and samples
        times_new: np.ndarray = np.concatenate(times_series)
        samples_new: np.ndarray = np.concatenate(samples_series, axis=0)

        #  - Indices for sorting new time trace and samples. Use mergesort as stable sorting algorithm.
        idcs_sorted: np.ndarray = np.argsort(times_new, kind="mergesort")

        # - Update data of new time series
        merged_series._times = times_new[idcs_sorted]
        merged_series._samples = samples_new[idcs_sorted]
        merged_series._t_start: float = min(series.t_start for series in series_list)
        merged_series._t_stop: float = max(series.t_stop for series in series_list)

        # - Create new interpolator
        merged_series._create_interpolator()

        # - Return merged TS
        return merged_series

    @staticmethod
    def _mask_duplicate_time_points(series0, series1, use_points1):
        if not (series0.t_start > series1.t_stop or series0.t_stop < series1.t_start):
            # Determine region of overlap
            overlap: np.ndarray = np.where(
                (series0.times >= series1.t_start) & (series0.times <= series1.t_stop)
            )[0]
            # Array of bools indicating which sampled time points of series1 do not occur in series0
            not_unique = [(t == series0.times[overlap]).any() for t in series1.times]
            # Update which points of series1 are to be used
            use_points1[not_unique] = False

    def append_c(
        self, other_series: "TSContinuous", inplace: bool = False
    ) -> "TSContinuous":
        """
        Append another time series to this one, along the samples axis (i.e. add new channels)

        :param TSContinuous other_series:   Another time series. Will be resampled to the time base of ``self``
        :param bool inplace:                Conduct operation in-place (Default: ``False``; create a copy)

        :return `TSContinuous`:             Current time series, with new channels appended
        """
        # - Check other_series
        if not isinstance(other_series, TSContinuous):
            raise TypeError(
                f"TSContinuous `{self.name}`: "
                + "`other_series` must be a TSContinuous object."
            )

        # - Resample other_series to own time base
        other_samples = other_series(self.times)

        # - Create a new time series, or modify this time series
        if not inplace:
            appended_series = self.copy()
        else:
            appended_series = self

        # - Combine samples
        appended_series.samples = np.concatenate(
            (np.atleast_2d(appended_series.samples), other_samples), 1
        )

        # - Create new interpolator
        appended_series._create_interpolator()

        # - Return appended TS
        return appended_series

    def append_t(
        self,
        other_series: Union["TSContinuous", Iterable["TSContinuous"]],
        offset: Union[float, Iterable[Union[float, None]], None] = None,
        inplace: bool = False,
    ) -> "TSContinuous":
        """
        Append another time series to this one, along the time axis

        :param Union["TSContinuous", Iterable[TSContinuous]] other_series:    Time series to be tacked on to the end of the called series object. These series must have the same number of channels as ``self`` or be empty.
        :param Union[float, Iterable[float], Iterable[None], None] offset:    If not None, defines distance between last sample of one series and first sample of the next. Otherwise the offset will be the median of all timestep sizes of the first of the two series, or 0 if that series has len < 2.
        :param bool inplace:                                                  Conduct operation in-place (Default: ``False``; create a copy)

        :return TSContinuous:                                                 Time series containing data from ``self``, with the other series appended in time
        """

        # - Ensure there is a list of timeseries to work on
        if isinstance(other_series, TSContinuous):
            other_series = [other_series]
        else:
            try:
                other_series = list(other_series)
            except TypeError:
                raise TypeError(
                    f"TSContinuous `{self.name}`: `other_series` must be `TSContinuous`"
                    " or iterable thereof."
                )
            # - Check series class
            if not all(isinstance(series, TSContinuous) for series in other_series):
                raise TypeError(
                    f"TSContinuous `{self.name}`: Can only merge with `TSContinuous` objects."
                )

        # - Same for offsets
        if not isinstance(offset, collections.abc.Iterable):
            offset_list = [offset] * len(other_series)
        else:
            offset_list = list(offset)
            if len(offset_list) != len(other_series):
                warn(
                    f"TSContinuous `{self.name}`: Numbers of provided offsets and "
                    + "TSContinuous objects do not match. Will ignore excess elements."
                )
        for i, (prev_series, series, offset) in enumerate(
            zip([self] + other_series[:-1], other_series, offset_list)
        ):
            if offset is None:
                if len(series) > 0 and len(prev_series) > 1:
                    # - If ``self`` is empty then append new elements directly. Otherwise leave an offset
                    #   corresponding to the median distance between time points in `self._times`.
                    offset_list[i] = np.median(np.diff(prev_series._times))
                else:
                    # - No offset with empty series
                    offset_list[i] = 0

        # - Translate offsets so that they correspond to indiviual delays for each series
        # Delay for first appended series:
        delay1 = offset_list[0] + self.t_stop - other_series[0].t_start
        delay_list = [delay1]
        # Add delays for other lists
        for prev_series, curr_series, offset in zip(
            other_series[:-1], other_series[1:], offset_list[1:]
        ):
            # Time at which previous series stops
            stop_previous = delay_list[-1] + prev_series.t_stop
            # Delay for current series
            delay_list.append(stop_previous + offset - curr_series.t_start)
        other_series = [
            series.delay(delay) for series, delay in zip(other_series, delay_list)
        ]

        # - Let ``self.merge()`` do the rest
        try:
            return self.merge(
                other_series=other_series, remove_duplicates=False, inplace=inplace
            )
        except TypeError:
            # - Provide matching exception
            raise TypeError(
                f"TSContinuous `{self.name}`: Can only append `TSContinuous` objects."
            )

    ## -- Internal methods

    def _create_interpolator(self):
        """
        Build an interpolator for the samples in this TimeSeries.

        Replaces the current interpolator.
        """
        if np.size(self.times) == 0:
            self.interp = lambda t: None

        elif np.size(self.times) == 1:
            # - Handle sample for single time step (`interp1d` would cause error)
            def single_sample(t):
                times = np.array(t).flatten()
                samples = np.empty((times.size, self.num_channels))
                samples.fill(np.nan)
                samples[times == self.times[0]] = self.samples[0]
                return samples

            self.interp = single_sample

        else:
            # - Construct interpolator
            self.interp = spint.interp1d(
                self._times,
                self._samples,
                kind=self.interp_kind,
                axis=0,
                assume_sorted=True,
                bounds_error=False,
                copy=False,
            )

    def _interpolate(self, times: Union[int, float, ArrayLike]) -> np.ndarray:
        """
        Interpolate the time series to the provided time points

        :param ArrayLike times: Array of ``T`` desired interpolated time points

        :return np.ndarray:     Array of interpolated values. Will have the shape ``TxN``, where ``N`` is the number of channels in ``self``
        """
        # - Enforce periodicity
        if self.periodic and self.duration > 0:
            times = (np.asarray(times) - self._t_start) % self.duration + self._t_start

        samples = self.interp(times)

        # - Handle empty series
        if samples is None:
            return np.zeros((np.size(times), 0))
        else:
            return np.reshape(self.interp(times), (-1, self.num_channels))

    def _compatible_shape(self, other_samples) -> np.ndarray:
        """
        Attempt to make ``other_samples`` a compatible shape to ``self.samples``.

        :param ArrayLike other_samples: Samples to convert

        :return np.ndarray:             Array the same shape as ``self.samples``
        :raises:                        ValueError if broadcast fails
        """
        try:
            return np.broadcast_to(other_samples, self.samples.shape).copy()
        except ValueError:
            raise ValueError(
                f"TSContinuous `{self.name}`: Input data (shape {other_samples.shape})"
                f" could not be broadcast to samples shape ({self.samples.shape})."
            )

    ## -- Magic methods

    def __call__(self, times: Union[int, float, ArrayLike]):
        """
        ts(tTime1, tTime2, ...) - Interpolate the time series to the provided time points

        :param ArrayLike t_time:    Scalar, list or ``np.array`` of ``T`` desired interpolated time points
        :return np.array:           Array of interpolated values. Will have the shape ``TxN``
        """
        return self._interpolate(times)

    def __getitem__(
        self,
        # indices_time: Union[ArrayLike, float, slice, None] = None,
        # indices_channel: Union[ArrayLike, int, slice, None] = None,
        indices: Union[
            Tuple[
                Union[ArrayLike, float, slice, None], Union[ArrayLike, int, slice, None]
            ],
            ArrayLike,
            float,
            slice,
            None,
        ] = None,
    ) -> "TSContinuous":
        """
        ts[indices_time, indices_channel] - Interpolate the time series to the provided time points or, if a slice is provided between given limits with given step size. Use channels provided in indices_channel, in matching order.

        :param ArrayLike[float] indices_time:       float, array-like or slice of T desired interpolated time points
        :param ArrayLike[int] indices_channel:      int, array-like or slice of desired channels in desired order

        :return TSContinuous:                       TSContinuous with chosen time points and channels
        """
        # - Handle format of funciton argument
        if isinstance(indices, tuple):
            if len(indices) == 0:
                indices_time = indices_channel = None
            elif len(indices) == 1:
                # Assume indices refer to time
                indices_time = indices[0]
                indices_channel = None
            elif len(indices) == 2:
                # Both time and channel indices are given
                indices_time, indices_channel = indices
            else:
                raise IndexError(
                    f"TSContinuous: `{self.name}`: Supports at most 2 indices"
                    + " (times and channels)."
                )
        else:
            # Assume indices refer to time
            indices_time = indices
            indices_channel = None

        # - Handle channel indices
        if isinstance(indices_channel, slice):
            ch_start = 0 if indices_channel.start is None else indices_channel.start
            ch_stop = (
                self.num_channels
                if indices_channel.stop is None
                else indices_channel.stop
            )
            ch_step = 1 if indices_channel.step is None else indices_channel.step
            channels = np.arange(ch_start, ch_stop, abs(ch_step))
            if ch_step < 0:
                # - Invert order of channels
                channels = channels[::-1]
        else:
            channels = indices_channel

        # - Handle time indices
        if indices_time is None:
            indices_time = slice(None)

        if isinstance(indices_time, slice):
            if indices_time.step is None:
                # - Use `self.clip`
                return self.clip(
                    t_start=indices_time.start,
                    t_stop=indices_time.stop,
                    channels=channels,
                    inplace=False,
                    include_stop=indices_time.stop is None,
                    sample_limits=False,
                )
            else:
                # - Prepare time points for `self.resample`
                t_start: float = (
                    self.t_start if indices_time.start is None else indices_time.start
                )
                t_stop: float = (
                    self.t_stop if indices_time.stop is None else indices_time.stop
                )
                # - Determine time points at which series is sampled
                time_points: np.ndarray = np.arange(
                    t_start, t_stop, abs(indices_time.step)
                )
                # - Make sure time points are within limits
                time_points = time_points[
                    np.logical_and(
                        time_points >= self.t_start, time_points < self.t_stop
                    )
                ]
                # - Invert order if step is negative
                if indices_time.step < 0:
                    time_points = time_points[::-1]
        else:
            time_points = indices_time

        return self.resample(time_points, channels, inplace=False)

    def __repr__(self) -> str:
        """
        Return a string representation of this object

        :return str: String description
        """
        if self.isempty():
            beginning: str = f"Empty TSContinuous object `{self.name}` "
        else:
            beginning: str = "{}periodic TSContinuous object `{}` ".format(
                int(not self.periodic) * "non-", self.name
            )
        return beginning + "from t={} to {}. Samples: {}. Channels: {}".format(
            self.t_start, self.t_stop, self.samples.shape[0], self.num_channels
        )

    # - Iteration
    def __iter__(self):
        """
        Yield tuples of sample times and values

        :yield Tuple[float, float]:   Yields a tuple [times, samples]

        """
        for t, val in zip(self.times, self.samples):
            yield (t, val)

    ## -- Operator overloading

    # - Addition

    def __add__(self, other_samples):
        return self.copy().__iadd__(other_samples)

    def __radd__(self, other_samples):
        return self + other_samples

    def __iadd__(self, other_samples):
        if isinstance(other_samples, TSContinuous):
            other_samples = self._compatible_shape(other_samples(self.times))
        else:
            other_samples = self._compatible_shape(other_samples)

        # - Treat NaNs as zero
        is_nan_self = np.isnan(self.samples)
        is_nan_other = np.isnan(other_samples)
        self.samples[is_nan_self] = 0
        other_samples[is_nan_other] = 0

        # - Perform addition
        new_samples = self.samples + other_samples
        self.samples = new_samples

        # - Fill in nans
        self.samples[np.logical_and(is_nan_self, is_nan_other)] = np.nan

        return self

    # - Subtraction

    def __sub__(self, other_samples):
        return self.copy().__isub__(other_samples)

    def __rsub__(self, other_samples):
        return -(self - other_samples)

    def __isub__(self, other_samples):
        if isinstance(other_samples, TSContinuous):
            other_samples = self._compatible_shape(other_samples(self.times))
        else:
            other_samples = self._compatible_shape(other_samples)

        # - Treat NaNs as zero
        is_nan_self = np.isnan(self.samples)
        is_nan_other = np.isnan(other_samples)
        self.samples[is_nan_self] = 0
        other_samples[is_nan_other] = 0

        # - Perform subtraction
        self.samples -= other_samples

        # - Fill in nans
        self.samples[np.logical_and(is_nan_self, is_nan_other)] = np.nan

        return self

    # - Multiplication

    def __mul__(self, other_samples):
        return self.copy().__imul__(other_samples)

    def __rmul__(self, other_samples):
        return self * other_samples

    def __imul__(self, other_samples):
        if isinstance(other_samples, TSContinuous):
            other_samples = self._compatible_shape(other_samples(self.times))
        else:
            other_samples = self._compatible_shape(other_samples)

        # - Propagate NaNs
        is_nan_self = np.isnan(self.samples)
        is_nan_other = np.isnan(other_samples)

        # - Perform multiplication
        self.samples *= other_samples

        # - Fill in nans
        self.samples[np.logical_or(is_nan_self, is_nan_other)] = np.nan

        return self

    # - Division

    def __truediv__(self, other_samples):
        return self.copy().__itruediv__(other_samples)

    def __rtruediv__(self, other_samples):
        self_copy = self.copy()
        self_copy.samples = 1 / self_copy.samples
        return self_copy * other_samples

    def __itruediv__(self, other_samples):
        if isinstance(other_samples, TSContinuous):
            other_samples = self._compatible_shape(
                np.reshape(other_samples(self.times), (np.size(self.times), -1))
            )
        else:
            other_samples = self._compatible_shape(other_samples)

        # - Propagate NaNs
        is_nan_self = np.isnan(self.samples)
        is_nan_other = np.isnan(other_samples)

        # - Perform division
        self.samples /= other_samples

        # - Fill in nans
        self.samples[np.logical_or(is_nan_self, is_nan_other)] = np.nan

        # - Re-create interpolator
        self._create_interpolator()
        return self

    # - Floor division

    def __floordiv__(self, other_samples):
        return self.copy().__ifloordiv__(other_samples)

    def __rfloordiv__(self, other_samples):
        self_copy = self.copy()
        self_copy.samples = 1 / self_copy.samples
        return self_copy // (1 / other_samples)

    def __ifloordiv__(self, other_samples):
        if isinstance(other_samples, TSContinuous):
            other_samples = self._compatible_shape(other_samples(self.times))
        else:
            other_samples = self._compatible_shape(other_samples)

        # - Propagate NaNs
        is_nan_self = np.isnan(self.samples)
        is_nan_other = np.isnan(other_samples)

        # - Perform division
        self.samples //= other_samples

        # - Fill in nans
        self.samples[np.logical_or(is_nan_self, is_nan_other)] = np.nan

        return self

    # - Exponentiation

    def __pow__(self, exponent):
        return self.copy().__ipow__(exponent)

    def __rpow__(self, base):
        new_series = self.copy()

        base = new_series._compatible_shape(base)

        # - Propagate NaNs
        is_nan_self = np.isnan(new_series.samples)
        is_nan_other = np.isnan(base)

        # - Perform exponentiation
        new_series.samples = base ** new_series.samples

        # - Fill in nans
        new_series.samples[np.logical_or(is_nan_self, is_nan_other)] = np.nan

        return new_series

    def __ipow__(self, exponent):
        if isinstance(exponent, TSContinuous):
            exponent = self._compatible_shape(exponent(self.times))
        else:
            exponent = self._compatible_shape(exponent)

        # - Propagate NaNs
        is_nan_self = np.isnan(self.samples)
        is_nan_other = np.isnan(exponent)

        # - Perform exponentiation
        self.samples **= exponent

        # - Fill in nans
        self.samples[np.logical_or(is_nan_self, is_nan_other)] = np.nan

        return self

    # - Absolute

    def __abs__(self):
        self_copy = self.copy()
        self_copy.samples = np.abs(self_copy.samples)
        return self_copy

    # - Negative

    def __neg__(self):
        self_copy = self.copy()
        self_copy.samples = -self_copy.samples
        return self_copy

    ## -- Properties

    @property
    def samples(self):
        """(ArrayLike[float]) Value of time series at sampled times"""
        return self._samples

    @samples.setter
    def samples(self, new_samples: ArrayLike):
        # - Make sure that if assigned empty samples array, number of traces is implicityly
        #   with as second dimension of `new_samples`
        if np.size(new_samples) == 0 and np.ndim(new_samples) < 2:
            new_samples = new_samples.reshape(0, 0)

        # - Promote to 2d
        new_samples = np.atleast_2d(new_samples)

        # - Permit a one-dimensional sample input, promote to 2d
        if (new_samples.shape[0] == 1) and (np.size(self.times) > 1):
            new_samples = np.reshape(new_samples, (np.size(self.times), -1))

        # - Check samples for correct size
        if new_samples.shape[0] != np.size(self.times):
            raise ValueError(
                f"TSContinuous `{self.name}`: "
                + "New samples matrix must have the same number of samples as `.times`."
            )

        # - Store new time trace
        self._samples = new_samples

        # - Create a new interpolator
        self._create_interpolator()

    # - Extend setter of times to update interpolator
    @property
    def times(self):
        """ (ArrayLike[float]) Array of sample times """
        return self._times

    @times.setter
    def times(self, new_times: ArrayLike):
        super(TSContinuous, self.__class__).times.fset(self, new_times)

        # - Create a new interpolator
        self._create_interpolator()

    @property
    def num_traces(self):
        """(int) Synonymous to ``num_channels``"""
        return self.samples.shape[1]

    @property
    def num_channels(self):
        """(int) Number of channels (dimension of sample vectors) in this TimeSeries object"""
        return self.samples.shape[1]

    @property
    def max(self):
        """(float) Maximum value of time series"""
        return np.nanmax(self.samples)

    @property
    def min(self):
        """(float) Minimum value of time series"""
        return np.nanmin(self.samples)


### --- Event time series


class TSEvent(TimeSeries):
    """
    Represents a discrete time series, composed of binary events (present or absent). This class is primarily used to represent spike trains or event trains to communicate with spiking neuron layers, or to communicate with event-based computing systems. See :ref:`/basics/time_series.ipynb` for further explanation and examples.

    `.TSEvent` supports multiple channels of event time series encapsulated by a single object, as well as periodic time series.

    :Examples:

    Build a series of several random event times

    >>> times = numpy.cumsum(numpy.random.rand(10))
    >>> ts = TSEvent(times)

    """

    def __init__(
        self,
        times: Optional[ArrayLike] = None,
        channels: Optional[Union[int, ArrayLike]] = None,
        periodic: bool = False,
        t_start: Optional[float] = None,
        t_stop: Optional[float] = None,
        name: str = "unnamed",
        num_channels: Optional[int] = None,
    ):
        """
        Represent discrete events in time

        :param Optional[ArrayLike[float]] times:     ``Tx1`` vector of event times
        :param Optional[ArrayLike[int]] channels:     ``Tx1`` vector of event channels (Default: all events are in channel 0)

        :param bool periodic:               Is this a periodic TimeSeries (Default: False; non-periodic)

        :param float t_start:               Explicitly specify the start time of this series. If ``None``, then ``times[0]`` is taken to be the start time
        :param float t_stop:                Explicitly specify the stop time of this series. If ``None``, then ``times[-1]`` is taken to be the stop time

        :param Optional[str] name:                    Name of the time series (Default: None)

        :param Optional[int] num_channels:            Total number of channels in the data source. If ``None``, max(channels) is taken to be the total channel number
        """

        # - Default time trace: empty
        if times is None:
            times = np.array([])
        else:
            times = np.atleast_1d(times).flatten().astype(float)

        # - Default channel: zero
        if channels is None or np.size(channels) == 0:
            channels = np.zeros(np.size(times))
            min_num_ch = min(np.size(times), 1)
        # - Handle scalar channel
        elif isinstance(channels, int):
            min_num_ch = channels + 1
            channels = np.array([channels for _ in times])
        # - Array-like of channels
        else:
            if np.size(channels) != np.size(times):
                # - Make sure item sizes match
                raise ValueError(
                    f"TSEvent `{name}`: `channels` must have the same number of "
                    + "elements as `times`, be an integer or None."
                )
            else:
                min_num_ch = np.amax(channels) + 1

        if num_channels is None:
            # - Infer number of channels from maximum channel id in channels
            num_channels = min_num_ch
        else:
            if num_channels < min_num_ch:
                raise ValueError(
                    f"TSEvent `{name}`: num_channels must be None or greater than the highest channel ID."
                )

        # - Initialize superclass
        super().__init__(
            times=times, periodic=periodic, t_start=t_start, t_stop=t_stop, name=name
        )

        # - Store total number of channels
        self._num_channels = int(num_channels)

        # - Store channels
        self.channels = np.array(channels, "int").flatten()

    def print(
        self,
        full: bool = False,
        num_first: int = 4,
        num_last: int = 4,
        limit_shorten: int = 10,
    ):
        """
        Print an overview of the time series and its values

        :param bool full:           Print all samples of ``self``, no matter how long it is. Default: ``False``
        :param int limit_shorten:   Print shortened version of ``self`` if it comprises more than ``limit_shorten`` time points and ``full`` is ``False``. Default: 4
        :param int num_first:       Shortened version of printout contains samples at first ``num_first`` points in ``self.times``. Default: 4
        :param int num_last:        Shortened version of printout contains samples at last ``num_last`` points in ``self.times``. Default: 4
        """

        s = "\n"
        if len(self.times) <= 10 or full:
            summary = s.join(
                [f"{t}: \t {ch}" for t, ch in zip(self.times, self.channels)]
            )
        else:
            summary0 = s.join(
                [
                    f"{t}: \t {ch}"
                    for t, ch in zip(self.times[:num_first], self.channels[:num_first])
                ]
            )
            summary1 = s.join(
                [
                    f"{t}: \t {ch}"
                    for t, ch in zip(self.times[-num_last:], self.channels[-num_last:])
                ]
            )
            summary = summary0 + "\n\t...\n" + summary1
        print(self.__repr__() + "\nTime \t Ch.-ID" + "\n" + summary)

    ## -- Methods for plotting and printing

    def plot(
        self,
        time_limits: Optional[Tuple[Optional[float], Optional[float]]] = None,
        target: Union["mpl.axes.Axes", "hv.Scatter", "hv.Overlay", None] = None,
        channels: Union[ArrayLike, int, None] = None,
        *args,
        **kwargs,
    ):
        """
        Visualise this time series on a scatter plot

        :param Optional[float, float] time_limits:  Tuple with times between which to plot. Default: plot all times
        :param Optional[axis] target:               Object to which plot will be added. Default: new plot
        :param ArrayLike[int] channels:             Channels that are to be plotted. Default: plot all channels
        :param args, kwargs:                        Optional arguments to pass to plotting function

        :return: Plot object. Either holoviews Layout, or matplotlib plot
        """
        # - Filter spikes by time
        if time_limits is None:
            t_start = self.t_start
            t_stop = self.t_stop
        else:
            exception_limits = (
                f"TSEvent `{self.name}`: `time_limits` must be None or tuple "
                + "of length 2."
            )
            try:
                # - Make sure `time_limits` has correct length
                if len(time_limits) != 2:
                    raise ValueError(exception_limits)
                else:
                    t_start = self.t_start if time_limits[0] is None else time_limits[0]
                    t_stop = self.t_stop if time_limits[1] is None else time_limits[1]
            except TypeError:
                raise TypeError(exception_limits)

        # - Choose matching events
        times, channels = self(t_start, t_stop, channels)

        if target is None:
            if self._plotting_backend is None:
                backend = _global_plotting_backend
            else:
                backend = self._plotting_backend
            if backend == "holoviews":
                return (
                    hv.Scatter((times, channels), *args, **kwargs)
                    .redim(x="Time", y="Channel")
                    .relabel(self.name)
                )

            elif backend == "matplotlib":
                # - Add `self.name` as label only if a label is not already present
                kwargs["label"] = kwargs.get("label", self.name)

                # - Get current axes
                ax = plt.gca()

                # - Set the ylabel, if it isn't already set
                if ax.get_ylabel() is "":
                    ax.set_ylabel("Channels")

                # - Set the xlabel, if it isn't already set
                if ax.get_xlabel() is "":
                    ax.set_xlabel("Time (s)")

                # - Set the title, if it isn't already set
                if ax.get_title() is "" and self.name is not "unnamed":
                    ax.set_title(self.name)

                # - Plot the curves
                return ax.scatter(times, channels, *args, **kwargs)

            else:
                raise RuntimeError(f"TSEvent: `{self.name}`: No plotting back-end set.")

        else:
            # - Infer current plotting backend from type of `target`
            if _HV_AVAILABLE and isinstance(target, (hv.Curve, hv.Overlay)):
                target *= (
                    hv.Scatter((times, channels), *args, **kwargs)
                    .redim(x="Time", y="Channel")
                    .relabel(self.name)
                )
                return target.relabel(group=self.name)
            elif _MPL_AVAILABLE and isinstance(target, mpl.axes.Axes):
                # - Add `self.name` as label only if a label is not already present
                kwargs["label"] = kwargs.get("label", self.name)
                target.scatter(times, channels, *args, **kwargs)
                return target
            else:
                raise TypeError(
                    f"TSEvent: `{self.name}`: Unrecognized type for `target`. "
                    + "It must be matplotlib Axes or holoviews Curve or Overlay and "
                    + "the corresponding backend must be installed in your environment."
                )

    ## -- Methods for manipulating timeseries

    def clip(
        self,
        t_start: Optional[float] = None,
        t_stop: Optional[float] = None,
        channels: Union[int, ArrayLike, None] = None,
        include_stop: bool = False,
        remap_channels: bool = False,
        inplace: bool = False,
    ) -> "TSEvent":
        """
        Return a `TSEvent` which is restricted to given time limits and only contains events of selected channels

        If time limits are provided, `.t_start` and `.t_stop` attributes of the new time series will correspond to those. If `remap_channels` is ``True``, channels IDs will be mapped to a continuous sequence of integers starting from 0 (e.g. [1, 3, 6]->[0, 1, 2]). In this case `.num_channels` will be set to the number of different channels in ``channels``. Otherwise `.num_channels` will keep its original values, which is also the case for all other attributes. If `inplace` is True, modify ``self`` accordingly.

        :param Optional[float] t_start:             Time from which on events are returned. Default: `.t_start`
        :param Optional[float] t_stop:              Time until which events are returned. Default: `.t_stop`
        :param Optional[ArrayLike[int]] channels:   Channels of which events are returned. Default: All channels
        :param bool include_stop:                   If there are events with time `t_stop`, include them or not. Default: ``False``, do not include events at `t_stop`
        :param bool remap_channels:                 Map channel IDs to continuous sequence starting from 0. Set `num_channels` to largest new ID + 1. Default: ``False``, do not remap channels
        :param bool inplace:                        Iff ``True``, the operation is performed in place (Default: False)

        :return `.TSEvent`:                         `.TSEvent` containing events from the requested channels
        """

        if not inplace:
            new_series = self.copy()
        else:
            new_series = self

        # - Extract matching events
        time_data, channel_data = new_series(t_start, t_stop, channels, include_stop)

        # - Update new timeseries
        new_series._times = time_data
        if t_start is not None:
            new_series._t_start = t_start
        if t_stop is not None:
            new_series._t_stop = t_stop
        if remap_channels:
            if channel_data.size > 0:
                # - Set channel IDs to sequence starting from 0
                unique_channels, channel_indices = np.unique(
                    channel_data, return_inverse=True
                )
                num_channels = unique_channels.size
                new_series._channels = np.arange(num_channels)[channel_indices]
            else:
                new_series._channels = channel_data
            new_series._num_channels = (
                np.unique(channels).size
                if channels is not None
                else np.unique(channel_data).size
            )
        else:
            new_series._channels = channel_data

        return new_series

    def remap_channels(
        self, channel_map: ArrayLike, inplace: bool = False
    ) -> "TSEvent":
        """
        Renumber channels in the :py:class:`TSEvent`

        Maps channels 0..``self.num_channels-1`` to the channels in ``channel_map``.

        :param ArrayLike[int] channel_map:  List of channels that existing channels should be mapped to, in order.. Must be of size ``self.num_channels``.
        :param bool inplace:                Specify whether operation should be performed in place (Default: ``False``, a copy is returned)
        """

        if not inplace:
            new_series = self.copy()
        else:
            new_series = self

        channel_map = np.asarray(channel_map)
        if not channel_map.size == new_series.num_channels:
            raise ValueError(
                f"TSEvent `{new_series.name}`: "
                + f"`channel_map` must be of size {new_series.num_channels}."
            )
        new_series.channels = channel_map[new_series.channels]

        return new_series

    ## -- Methods for finding and extracting data

    def raster(
        self,
        dt: float,
        t_start: float = None,
        t_stop: float = None,
        num_timesteps: int = None,
        channels: np.ndarray = None,
        add_events: bool = False,
        include_t_stop: bool = False,
    ) -> np.ndarray:
        """
        Return a rasterized version of the time series data, where each data point represents a time step

        Events are represented in a boolean matrix, where the first axis corresponds to time, the second axis to the channel. Events that happen between time steps are projected to the preceding step. If two events happen during one time step within a single channel, they are counted as one, unless ``add_events`` is ``True``.

        Time bins for the raster extend ``[t, t+dt)``, that is **explicitly excluding events that occur at ``t+dt``**. Such events would be included in the following time bin. As a result, if you absolutely need any spikes that occur at ``t_stop`` to be included in the raster, you can set the argument ``include_t_stop`` to ``True``. This will force events at ``t_stop`` to be included, possible by forcing an extra time bin at the end of the raster.

        To generate a time trace that corresponds to the raster, you can use :py:func:`numpy.arange` as follows::

            num_timesteps = np.ceil((t_stop - t_start) / dt) + ((t_stop - t_start) % dt == 0) and include_t_stop
            bin_starts = np.arange(num_timesteps) * dt + t_start
            bin_stops = bin_starts + dt
            bin_mid = bin_starts + dt/2

        Note that the modulo computation is numerically unstable as expressed above. Internally we use a numerically more stable version, with::

            def mod(num, div):
                return (num - div * np.floor(num/div))

            num_timesteps = int(np.ceil((t_stop - t_start) / dt) +
                int((np.abs(mod(t_stop - t_start, dt)) < _TOLERANCE_ABSOLUTE) and include_t_stop))

        :param float dt:                            Duration of single time step in raster
        :param Optional[float] t_start:             Time where to start raster. Default: None (use ``self.t_start``)
        :param Optional[float] t_stop:              Time where to stop raster. This time point is not included in the raster. Default: ``None`` (use ``self.t_stop``. If ``num_timesteps`` is provided, ``t_stop`` is ignored.
        :param Optional[int] num_timesteps:         Specify number of time steps directly, instead of providing ``t_stop``. Default: ``None`` (use ``t_start``, ``t_stop`` and ``dt`` to determine raster size)
        :param Optional[ArrayLike[int]] channels:   Channels from which data is to be used. Default: ``None`` (use all channels)
        :param bool add_events:                     If ``True``, return an integer raster containing number of events for each time step and channel. Default: ``False``, merge simultaneous events in a single channel, and return a boolean raster
        :param bool endpoint:                       If ``True``, an extra time bin is added to the raster after ``t_stop``, to ensure that any events occurring at ``t_stop`` are included in the raster. Default: ``False``, do not include events occurring at ``t_stop``.

        :return ArrayLike:  event_raster            Boolean matrix with ``True`` indicating presence of events for each time step and channel. If ``add_events == True``, the raster consists of integers indicating the number of events per time step and channel. First axis corresponds to time, second axis to channel.
        """

        # - Numerically stable modulo function
        def mod(num, div):
            return num - div * np.floor(num / div)

        # - Filter time and channels
        t_start = self.t_start if t_start is None else t_start
        if channels is None:
            channels = channels_clip = np.arange(self.num_channels)

        elif np.amax(channels) >= self.num_channels:
            # - Only use channels that are within range of channels of this timeseries
            channels_clip = np.intersect1d(channels, np.arange(self.num_channels))

            # - Channels for which series is not defined
            channels_undefined = np.setxor1d(channels_clip, channels)
            warn(
                f"TSEvent `{self.name}` is not defined for some of the channels provided "
                + f"in `channels` argument ({', '.join(channels_undefined.astype(str))}). "
                + f"Will assume that there are no events for these channels."
            )
        else:
            channels_clip = channels

        # - Determine t_stop and num_timesteps
        if num_timesteps is not None and t_stop is not None:
            # - Check that only one of `t_stop` and `num_timesteps` is provided
            raise ValueError(
                "Only one of `t_stop` and `num_timesteps` may be provided."
            )

        elif num_timesteps is not None:
            # - Use `num_timesteps` to determine `t_stop`
            t_stop = t_start + num_timesteps * dt

            # - `include_t_stop` is ignored in this case
            if include_t_stop:
                warn("`include_t_stop` is ignored if `num_timesteps` is provided.")
                include_t_stop = False

        elif t_stop is None:
            # - Use own `t_stop`
            t_stop = self.t_stop

        # - Compute number of raster timesteps, taking into account `include_t_stop` argument
        num_timesteps = int(
            np.ceil((t_stop - t_start) / dt)
            + int(
                (np.abs(mod(t_stop - t_start, dt)) < _TOLERANCE_ABSOLUTE)
                and include_t_stop
            )
        )

        # - If the final time bin spans over `t_stop`, then we should include spikes at `t_stop`
        if t_start + num_timesteps * dt > t_stop:
            include_t_stop = True

        # - Clip the time series to include only the events of interest
        series = self.clip(
            t_start=t_start,
            t_stop=t_stop,
            channels=channels_clip,
            remap_channels=False,
            include_stop=include_t_stop,
        )

        # - Create raster for storing event data
        raster_type = int if add_events else bool
        event_raster = np.zeros((num_timesteps, channels.size), raster_type)

        # - Handle empty time series
        if len(series) == 0:
            return event_raster

        # - Select data according to time base
        event_times = series.times
        event_channels = series.channels

        ## -- Convert input events and samples to boolean or integer raster
        # - Only consider rasters that have non-zero length
        if num_timesteps > 0:
            # - Compute indices for event times and filter to valid time bins
            time_indices = np.floor((event_times - t_start) / dt).astype(int)
            time_indices = time_indices[time_indices < num_timesteps]

            if add_events:
                # - Accumulate events per time step and channel
                for idx_t, idx_ch in zip(time_indices, event_channels):
                    event_raster[idx_t, idx_ch] += 1
            else:
                # - Print a warning if there are multiple spikes in one time step and channel
                if (
                    (
                        np.diff(np.c_[time_indices, event_channels], axis=0)
                        == np.zeros(2)
                    )
                    .all(axis=1)
                    .any(axis=0)
                ):
                    print(
                        f"TSEvent `{self.name}`: There are channels with multiple events"
                        + " per time step. Consider using a smaller `dt` or setting `add_events = True`."
                    )
                # - Mark spiking indices with True
                event_raster[time_indices, event_channels] = True

        # - Return the raster
        return event_raster

    def xraster(
        self,
        dt: float,
        t_start: Optional[float] = None,
        t_stop: Optional[float] = None,
        num_timesteps: Optional[int] = None,
        channels: Optional[np.ndarray] = None,
        add_events: Optional[bool] = None,
        endpoint: Optional[bool] = None,
    ) -> np.ndarray:
        """
        Generator which ``yield`` s a rasterized time series data, where each data point represents a time step

        Events are represented in a boolean matrix, where the first axis corresponds to time, the second axis to the channel. Events that happen between time steps are projected to the preceding one. If two events happen during one time step within a single channel, they are counted as one.

        :param float dt:                            Duration of single time step in raster
        :param Optional[float] t_start:             Time where to start raster. Default: ``None`` (use ``self.t_start``)
        :param Optional[float] t_stop:              Time where to stop raster. This time point is not included in the raster. Default: ``None`` (use ``self.t_stop``. If ``num_timesteps`` is provided, ``t_stop`` is ignored.
        :param Optional[int] num_timesteps:         Specify number of time steps directly, instead of providing ``t_stop``. Default: ``None`` (use ``t_start``, ``t_stop`` and ``dt`` to determine raster size.
        :param Optional[ArrayLike[int]] channels:   Channels from which data is to be used. Default: ``None`` (use all channels)
        :param Optional[bool] add_events:           If ``True``, return an integer raster containing number of events for each time step and channel. Default: ``False``, merge simultaneous events in a single channel, and return a boolean raster
        :param Optional[bool] endpoint:            If ``True``, an extra time bin is added to the raster after ``t_stop``, to ensure that any events occurring at ``t_stop`` are included in the raster. Default: ``False``, do not include events occurring at ``t_stop``.

        :yields ArrayLike: event_raster - Boolean matrix with ``True`` indicating presence of events for each time step and channel. If ``add_events == True``, the raster consists of integers indicating the number of events per time step and channel. First axis corresponds to time, second axis to channel.
        """
        event_raster = self.raster(
            dt=dt,
            t_start=t_start,
            t_stop=t_stop,
            num_timesteps=num_timesteps,
            channels=channels,
            add_events=add_events,
            endpoint=endpoint,
        )
        yield from event_raster  # Yield one row at a time

<<<<<<< HEAD
    @staticmethod
    def from_raster(raster: np.ndarray,
                    dt: float = 1.,
                    t_start: float = 0., t_stop: Optional[float] = None,
                    name: Optional[str] = None,
                    periodic: bool = False,
                    num_channels: Optional[int] = None,
                    spikes_at_bin_start: bool = False):
        """
        Create a `.TSEvent` object from a raster array

        Given a rasterised event time series, with dimensions [TxC], `~.TSEvent.from_raster` will generate a event
        time series as a `.TSEvent` object.

        .. rubic:: Example

        The following code will generate a Poisson event train with 200 time steps of 1ms each, and 20 channels, with a spiking probability of 10% per time bin::

            T = 200
            C = 20
            dt = 1e-3
            spike_prob = 0.1

            raster = np.random.rand((T, C)) > spike_prob
            spikes_ts = TSEvent.from_raster(raster, dt)

        :param np.ndarray raster:           A TxC array of events. Each row corresponds to a clocked time step of  `dt` duration. Each bin contains the number of spikes present in that bin
        :param float dt:                    Duration of each time bin in seconds
        :param float t_start:               The start time of the first bin in ``raster``. Default: ``0.``
        :param float t_stop:                The stop time of the time series. Default: the total duration of the provided raster
        :param Optional[str] name:          The name of the returned time series. Default: ``None``
        :param bool periodic:               The ``periodic`` flag passed to the new time series
        :param Optional[int] num_channels:  The ``num_channels`` argument passed to the new time series
        :param bool spikes_at_bin_start:    Iff ``True``, then spikes in ``raster`` are considered to occur at the start of the time bin. If ``False``, then spikes occur half-way through each time bin. Default: ``False``, spikes occur half-way through each time bin.

        :return TSEvent: A new `.TSEvent` containing the events in ``raster``
        """

        # - Make sure ``raster`` is a numpy array
        raster = np.array(raster)

        # - Reshape if the array is 1d
        if len(raster.shape) == 1 or raster.shape[1] == 1:
            raster = np.atleast_2d(raster).T

        # - Compute `t_stop` if not provided
        if t_stop is None:
            t_stop = raster.shape[0] * dt + t_start

        # - Find spike events
        spike_present = raster > 0
        spikes_per_bin = raster[spike_present]
        spikes = np.repeat(np.argwhere(raster), spikes_per_bin, axis = 0)

        # - Convert to a new TSEvent object and return
        return TSEvent(spikes[:, 0] * dt + t_start + dt / 2 * int(not spikes_at_bin_start),
                       spikes[:, 1],
                       name = name,
                       periodic = periodic,
                       num_channels = num_channels,
                       t_start = t_start,
                       t_stop = t_stop)
=======
    def to_dict(self):

        # - Collect attributes in dict
        attributes = {
            "times": self.times,
            "channels": self.channels,
            "t_start": np.array(self.t_start),
            "t_stop": np.array(self.t_stop),
            "periodic": np.array(self.periodic),
            "num_channels": np.array(self.num_channels),
            f"name_{self.name}": np.array([]),
            f"type_TSEvent": np.array([]),  # Indicate that the object is TSEvent
        }

        # - Some modules add a `trial_start_times` attribute to the object.
        if hasattr(self, "trial_start_times"):
            attributes["trial_start_times"] = self.trial_start_times

        return attributes
>>>>>>> 72bd77c7

    def save(self, path: str, verbose: bool = False):
        """
        Save this :py:`TSEvent` as an ``npz`` file using ``np.savez``

        :param str path: File path to save data
        """

        # - Collect attributes in dict
        attributes = self.to_dict()

        # - Write the file
        np.savez(path, **attributes)

        if verbose:
            missing_ending = path.split(".")[-1] != "npz"  # np.savez will add ending
            print(
                "TSEvent `{}` has been stored in `{}`.".format(
                    self.name, path + missing_ending * ".npz"
                )
            )

    ## -- Methods for combining time series

    def append_c(self, other_series: "TSEvent", inplace: bool = False) -> "TSEvent":
        """
        Append another time series to ``self`` along the channels axis

        The channel IDs in ``other_series`` are shifted by ``self.num_channels``. Event times remain the same.

        :param TSEvent other_series:    :py:class:`TSEvent` or list of :py:class:`TSEvent` that will be appended to ``self``.
        :param bool inplace:  Conduct operation in-place (Default: ``False``; create a copy)

        :return TSEvent:                :py:class:`TSEvent` containing data in ``self``, with other TS appended along the channels axis
        """

        # - Create a new time series, or modify this time series
        if not inplace:
            appended_series = self.copy()
        else:
            appended_series = self

        # - Ensure we have a list of timeseries to work on
        if isinstance(other_series, TSEvent):
            series_list = [appended_series, other_series]
        else:
            try:
                series_list = [appended_series] + list(other_series)
            except TypeError:
                raise TypeError(
                    f"TSEvent `{self.name}`: `other_series` must be `TSEvent` or list thereof."
                )

        # - Check series class
        if not all(isinstance(series, TSEvent) for series in series_list):
            raise TypeError(
                f"TSEvent `{self.name}`: Can only append `TSEvent` objects."
            )

        # - Determine t_start and t_stop
        t_start_new = min(series.t_start for series in series_list)
        t_stop_new = max(series.t_stop for series in series_list)

        # - Determine number of channels for each series
        nums_channels = [series.num_channels for series in series_list]
        # - Shift for each TSEvent's channels
        channel_shifts = np.cumsum([0] + nums_channels[:-1])

        # - Stop if no non-empty series is left
        if not series_list:
            return appended_series

        # - Merge all samples
        times_new = np.concatenate([series.times for series in series_list])
        channels_new = np.concatenate(
            [
                series.channels + shift
                for series, shift in zip(series_list, channel_shifts)
            ]
        )

        # - Sort on time and merge
        sort_indices = np.argsort(times_new)
        appended_series._times = times_new[sort_indices]
        appended_series._channels = channels_new[sort_indices].astype(int)
        appended_series._t_start = t_start_new
        appended_series._t_stop = t_stop_new
        appended_series._num_channels = int(np.sum(nums_channels))

        return appended_series

    def append_t(
        self,
        other_series: Union[TimeSeries, Iterable[TimeSeries]],
        offset: Union[float, Iterable[Union[float, None]], None] = None,
        remove_duplicates: bool = False,
        inplace: bool = False,
    ) -> "TSEvent":
        """
        Append another time series to this one along the time axis

        ``t_start`` from ``other_series`` is shifted to ``self.t_stop + offset``.

        :param TSEvent other_series:                :py:class:`TSEvent` or list of :py:class:`TSEvent` that will be appended to ``self`` along the time axis
        :param Optional[float] offset:              Scalar or iterable with at least the same number of elements as ``other_series``. If scalar, use same value for all timeseries. Event times from ``other_series`` will be shifted by ``self.t_stop + offset``. Default: 0
        :param bool remove_duplicates:              If ``True``, duplicate events will be removed from the resulting timeseries. Duplicates can occur if ``offset`` is negative. Default: ``False``, do not remove duplicate events.
        :param bool inplace:                        If ``True``, conduct operation in-place (Default: ``False``; return a copy)

        :return TSEvent: :py:class:`TSEvent` containing events from ``self``, with other TS appended in time
        """

        # - Ensure we have a list of timeseries to work on
        if isinstance(other_series, TSEvent):
            other_series = [other_series]
        else:
            try:
                other_series = list(other_series)
            except TypeError:
                raise TypeError(
                    f"TSEvent `{self.name}`: `other_series` must be `TSEvent` or list thereof."
                )
        # - Same for offsets
        if not isinstance(offset, collections.abc.Iterable):
            # - Handle `None` offsets
            if offset is None:
                offset = 0
            offset_list = [offset] * len(other_series)
        else:
            offset_list = list(offset)
            if len(offset_list) != len(other_series):
                warn(
                    f"TSEvent `{self.name}`: Numbers of provided offsets and TSEvent "
                    + "objects do not match. Will ignore excess elements."
                )
            # - Handle `None` offsets
            for i, os in enumerate(offset_list):
                if os is None:
                    offset_list[i] = 0

        # - Translate offsets so that they correspond to indiviual delays for each series
        # Delay for first appended series:
        delay1 = offset_list[0] + self.t_stop - other_series[0].t_start
        delay_list = [delay1]
        # Add delays for other lists
        for prev_series, curr_series, offset in zip(
            other_series[:-1], other_series[1:], offset_list[1:]
        ):
            # Time at which previous series stops
            stop_previous = delay_list[-1] + prev_series.t_stop
            # Delay for current series
            delay_list.append(stop_previous + offset - curr_series.t_start)
        # - Let self.merge do the rest
        try:
            return self.merge(
                other_series=other_series,
                delay=delay_list,
                remove_duplicates=remove_duplicates,
                inplace=inplace,
            )
        except TypeError:
            # - Provide matching exception
            raise TypeError(
                f"TSEvent `{self.name}`: Can only append `TSEvent` objects."
            )

    def merge(
        self,
        other_series: Union[TimeSeries, Iterable[TimeSeries]],
        delay: Union[float, Iterable[float]] = 0,
        remove_duplicates: bool = False,
        inplace: bool = False,
    ) -> "TSEvent":
        """
        Merge another :py:class:`TSEvent` into this one so that they may overlap in time

        :param TSEvent other_series:    :py:class:`TSEvent` or list of :py:class:`TSEvent` to merge into ``self``
        :param Union[float, Iterable[float]] delay:   Scalar or iterable with at least the number of elements as other_series. If scalar, use same value for all timeseries. Delay ``other_series`` series by this value before merging.
        :param bool remove_duplicates:  If ``True``, remove duplicate events in resulting timeseries. Default: ``False``, do not remove duplicates.
        :param bool inplace:  If ``True``, operation will be performed in place (Default: ``False``, return a copy)

        :return TSEvent:                ``self`` with new samples included
        """

        # - Create a new time series, or modify this time series
        if not inplace:
            merged_series = self.copy()
        else:
            merged_series = self

        # - Ensure we have a list of timeseries to work on
        if isinstance(other_series, TSEvent):
            series_list = [merged_series, other_series]
        else:
            try:
                series_list = [merged_series] + list(other_series)
            except TypeError:
                raise TypeError(
                    f"TSEvent `{self.name}`: `other_series` must be `TSEvent` or list thereof."
                )
        # - Same for offsets
        if not isinstance(delay, collections.abc.Iterable):
            delay_list = [0] + [delay] * (len(series_list) - 1)
        else:
            delay_list = [0] + list(delay)
            if len(delay_list) != len(series_list):
                warn(
                    f"TSEvent `{self.name}`: Numbers of provided offsets and TSEvent "
                    + "objects do not match. Will ignore excess elements."
                )

        # - Check series class
        if not all(isinstance(series, TSEvent) for series in series_list):
            raise TypeError(
                f"TSEvent `{self.name}`: Can only merge with `TSEvent` objects."
            )

        # - Apply delay
        series_list = [
            series.delay(delay) for series, delay in zip(series_list, delay_list)
        ]
        # - Determine number of channels
        merged_series._num_channels = max(series.num_channels for series in series_list)
        # - Determine t_start and t_stop
        t_start_new = min(series.t_start for series in series_list)
        t_stop_new = max(series.t_stop for series in series_list)
        # - Merge all samples
        times_new = np.concatenate([series.times for series in series_list])
        channels_new = np.concatenate([series.channels for series in series_list])

        # - Remove events with same times and channels
        if remove_duplicates:
            times_new, channels_new = np.unique((times_new, channels_new), axis=1)

        # - Sort on time and merge
        sort_indices = np.argsort(times_new)
        merged_series._times = times_new[sort_indices]
        merged_series._channels = channels_new[sort_indices].astype(int)
        merged_series._t_start = t_start_new
        merged_series._t_stop = t_stop_new

        return merged_series

    ## -- Internal methods

    def _matching_channels(
        self,
        channels: Union[int, ArrayLike, None] = None,
        event_channels: Union[int, ArrayLike, None] = None,
    ) -> np.ndarray:
        """
        Return boolean array of which events match a given channel selection

        :param ArrayLike[int] channels:         Channels of which events are to be indicated ``True``. Default: ``None``, use all channels
        :params ArrayLike[int] event_channels:  Channel IDs for each event. If not provided (Default: ``None``), then use self._channels

        :return ArrayLike[bool]:        A matrix ``TxC`` indicating which events match the requested channels
        """

        if channels is None:
            channels = np.arange(self.num_channels)
        else:
            # - Check `channels` for validity
            if not (np.min(channels) >= 0 and np.max(channels) < self.num_channels):
                raise IndexError(
                    f"TSEvent `{self.name}`: `channels` must be between 0 and {self.num_channels}."
                )
        # - Make sure elements in `channels` are unique for better performance
        channels = np.unique(channels)

        # - Use a defined list of event channels, if provided
        if event_channels is None:
            event_channels = self._channels

        # - Boolean array of which events match selected channels
        include_events = np.isin(event_channels, channels)

        return include_events

    ## -- Magic methods

    def __call__(
        self,
        t_start: Optional[float] = None,
        t_stop: Optional[float] = None,
        channels: Optional[Union[int, ArrayLike]] = None,
        include_stop: bool = False,
    ) -> (np.ndarray, np.ndarray):
        """
        ts(...) - Return events in interval between indicated times

        :param Optional[float] t_start:     Time from which on events are returned
        :param Optional[float] t_stop:      Time until which events are returned
        :param Optional[Union[int, ArrayLike]] channels:  Channels of which events are returned
        :param bool include_stop:  If there are events with time t_stop include them or not. Default: ``False``, do not include events at time ``t_stop``

        :return:
            np.ndarray  Times of events
            np.ndarray  Channels of events
        """
        # - Get default start and end values from time series data
        if t_start is None:
            t_start: float = self.t_start

        if t_stop is None:
            t_stop: float = self.t_stop
            include_stop = True

        # - Permit unsorted bounds
        if t_stop < t_start:
            t_start, t_stop = t_stop, t_start

        # - Handle a periodic time series
        if self.periodic:
            # - Repeat events sufficiently often
            all_times = _extend_periodic_times(t_start, t_stop, self)
            num_reps = int(np.round(all_times.size / self.channels.size))
            all_channels = np.tile(self.channels, num_reps)
        else:
            all_times = self.times
            all_channels = self.channels

        # - Events with matching channels
        channel_matches = self._matching_channels(channels, all_channels)

        # - Handle events at stop time
        if include_stop:
            choose_events_stop: np.ndarray = all_times <= t_stop
        else:
            choose_events_stop: np.ndarray = all_times < t_stop

        # - Extract matching events and return
        choose_events: np.ndarray = (
            (all_times >= t_start) & (choose_events_stop) & channel_matches
        )
        return all_times[choose_events], all_channels[choose_events]

    def __getitem__(self, ind: Union[ArrayLike, slice, int]) -> "TSEvent":
        """
        ts[tTime1, tTime2, ...] - Index the events of `self` by with the argument
                                  and return TSEvent with corresponding events.
                                  Other attributes, including `num_channels` and `duration`
                                  are the same as in `self`.
        :return:
            np.array of indexed event times
            np.array of indexed event channels
        """
        indexed_times: np.ndarray = np.atleast_1d(self.times[ind])
        indexed_channels: np.ndarray = np.atleast_1d(self.channels[ind])
        # - New TSEvent with the selected events
        new_series = self.copy()
        new_series._times = indexed_times
        new_series._channels = indexed_channels
        return new_series

    def __repr__(self):
        """
        __repr__() - Return a string representation of this object
        :return: str String description
        """
        if self.isempty():
            return "Empty `TSEvent` object `{}` from t={} to t={}.".format(
                self.name, self.t_start, self.t_stop
            )
        else:
            return "{}periodic `TSEvent` object `{}` from t={} to {}. Channels: {}. Events: {}".format(
                int(not self.periodic) * "non-",
                self.name,
                self.t_start,
                self.t_stop,
                self.num_channels,
                self.times.size,
            )

    # - Iteration
    def __iter__(self):
        """
        Yield tuples of event times and channels

        :yield Tuple[float, int]:   Yields a tuple [times, channels]
        """
        for t, ch in zip(self.times, self.channels):
            yield (t, ch)

    ## -- Properties

    @property
    def channels(self):
        """
        (ArrayLike[int]) Event channel indices. A ``Tx1`` vector, where each element ``t`` corresponds to the event time in ``self.times[t]``.
        """
        return self._channels

    @channels.setter
    def channels(self, new_channels: np.ndarray):
        # - Check size of new data
        assert np.size(new_channels) == 1 or np.size(new_channels) == np.size(
            self.times
        ), "`new_channels` must be the same size as `times`."

        # - Handle scalar channel
        if np.size(new_channels) == 1:
            new_channels = np.repeat(new_channels, np.size(self._times))

        # - Update self.num_channels
        if new_channels.size > 0:
            highest_channel = np.amax(new_channels)
            if self.num_channels <= highest_channel:
                self.num_channels = highest_channel + 1
                # print(
                #     f"TSEvent `{self.name}`: `num_channels` has been increased "
                #     + f"to {self.num_channels}."
                # )
        # - Assign channels
        self._channels = new_channels

    @property
    def num_channels(self):
        """
        (int) The maximum number of channels represented by this :py:class:`TSEvent`
        """
        return self._num_channels

    @num_channels.setter
    def num_channels(self, new_num_ch):
        if self.channels.size > 0:
            min_num_ch = np.amax(self.channels)
        else:
            min_num_ch = 0
        if new_num_ch < min_num_ch:
            raise ValueError(
                f"TSContinuous `{self.name}`: `num_channels` must be at least {min_num_ch}."
            )
        else:
            self._num_channels = new_num_ch


### --- Dict-like object to store TimeSeries on disk
class TSDictOnDisk(collections.MutableMapping):
    """
    Behaves like a dict. However, if a `TimeSeries` is added, it will be stored in a temporary file to reduce main memory usage.
    """

    def __init__(self, data: Union[Dict, "TSDictOnDisk"] = {}):
        """
        TSDictOnDisk - dict-like container that stores TimeSeries in temporary files to save memory.

        :param Union[Dict, TSDictOnDisk] data:   Data with which the object should be instantiatied.
        """

        # - Dict to hold non-`TimeSeries` objects, to emulate behavior of a normal dict
        self._mapping = {}
        # - Dict for handles to temporary files that store `TimeSeries`
        self._mapping_ts = {}
        # - Add provided data to `self`.
        self.update(data)

    def insert(self, data: Union[Dict, "TSDictOnDisk"]):
        """
        insert - Similar to 'self.update'. The difference is that `update` would store any TimeSeries in `data` in a temporary file, whereas `insert` keeps TimeSeries from `data` in the memory if they are not already in a temporary file (e.g. when including a dict).
        :data:  Dict or TSDictOnDisk that is to be inserted.
        """

        # - Make sure existing keys are overwritten
        include_keys = set(data.keys())
        remove_keys = include_keys.intersection(self.keys())
        for k in remove_keys:
            del self[k]

        # - Insert `TSDictOnDisk`
        if isinstance(data, TSDictOnDisk):
            self._mapping.update(data._mapping)
            self._mapping_ts.update(data._mapping_ts)
        # - Insert dict
        else:
            self._mapping.update(data)

    def __getitem__(self, key: Hashable) -> Any:
        """
        dod[key] - Access an object of `self` by its key.
        :return:
            The object to which the `key` corresponds.
        """
        if key in self._mapping_ts:
            # - Load `TimeSeries` from temporary file
            return load_ts_from_file(self._mapping_ts[key])
        else:
            # - Return value stored under `key`.
            return self._mapping[key]

    def __setitem__(self, key: Hashable, value: Any):
        """
        dod[key] = value - Add an object to self together with a (hashable) key.
        """
        if isinstance(value, TimeSeries):
            # - Store `TimeSeries` in a temporary file, whose handle is added as value to `self._mapping_ts`.
            self._mapping_ts[key] = TemporaryFile()
            value.save(self._mapping_ts[key])
            # - Make sure existing keys are overwritten, also in `self._mapping`.
            if key in self._mapping:
                del self._mapping[key]
        else:
            # - Store `value` in `self._mapping`.
            self._mapping[key] = value
            # - Make sure existing keys are overwritten, also in `self._mapping_ts`.
            if key in self._mapping_ts:
                del self._mapping_ts[key]

    def __delitem__(self, key: Hashable):
        """del dod[key] - Delete an object from self by its key."""
        # - Delete the object corresponding to `key` from the correct dict.
        if key in self._mapping_ts:
            del self._mapping_ts[key]
        else:
            del self._mapping[key]

    def __len__(self):
        """len(dod) - Return the total number of objects stored in `self`."""
        return len(self._mapping) + len(self._mapping_ts)

    def __iter__(self):
        """
        for x in dod:... - First iterate over non-`TimeSeries` objects then over
                           `TimeSeries` that are stored in temporary files.
        :yield Any:     The objects stored in `self`.
        """
        for obj in iter(self._mapping):
            yield obj
        for obj in iter(self._mapping_ts):
            yield obj

    def __repr__(self):
        """
        Return a string representation of this object

        :return str: String description
        """
        return (
            f"{type(self).__name__}.\nKeys of stored TimeSeries objects:\n"
            + f"{list(self._mapping_ts)}\nOther keys:\n"
            + f"{list(self._mapping)}"
        )<|MERGE_RESOLUTION|>--- conflicted
+++ resolved
@@ -1754,7 +1754,7 @@
         periodic: bool = False,
         t_start: Optional[float] = None,
         t_stop: Optional[float] = None,
-        name: str = "unnamed",
+        name: Optional[str] = None,
         num_channels: Optional[int] = None,
     ):
         """
@@ -2231,7 +2231,6 @@
         )
         yield from event_raster  # Yield one row at a time
 
-<<<<<<< HEAD
     @staticmethod
     def from_raster(raster: np.ndarray,
                     dt: float = 1.,
@@ -2294,7 +2293,7 @@
                        num_channels = num_channels,
                        t_start = t_start,
                        t_stop = t_stop)
-=======
+
     def to_dict(self):
 
         # - Collect attributes in dict
@@ -2314,7 +2313,6 @@
             attributes["trial_start_times"] = self.trial_start_times
 
         return attributes
->>>>>>> 72bd77c7
 
     def save(self, path: str, verbose: bool = False):
         """
