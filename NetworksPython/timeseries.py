###
# timeseries.py - Classes to manage time series
###

import numpy as np
import scipy.interpolate as spint
from warnings import warn
import copy
from typing import Union, List
import collections
from functools import reduce

# - Define exports
__all__ = [
    "TimeSeries",
    "SetPlottingBackend",
    "GetPlottingBackend",
    "TSEvent",
    "TSContinuous",
]

### -- Code for setting plotting backend

__bHoloviewsDetected = False
__bMatplotlibDetected = False
__bUseHoloviews = False
__bUseMatplotlib = False

try:
    import holoviews as hv

    __bHoloviewsDetected = True

except Exception:
    pass

try:
    import matplotlib.pyplot as plt

    __bMatplotlibDetected = True

except Exception:
    pass

# - Absolute tolerance, e.g. for comparing float values
fTolAbs = 1e-9


def SetPlottingBackend(strBackend):
    global __bHoloviewsDetected
    global __bMatplotlibDetected
    global __bUseHoloviews
    global __bUseMatplotlib
    if (
        strBackend in ("holoviews", "holo", "Holoviews", "HoloViews", "hv")
        and __bHoloviewsDetected
    ):
        __bUseHoloviews = True
        __bUseMatplotlib = False

    elif (
        strBackend in ("matplotlib", "mpl", "mp", "pyplot", "plt")
        and __bMatplotlibDetected
    ):
        __bUseHoloviews = False
        __bUseMatplotlib = True

    else:
        __bUseHoloviews = False
        __bUseMatplotlib = False


def plotting_backend(strBackend):
    SetPlottingBackend(strBackend)


def GetPlottingBackend():
    return __bUseHoloviews, __bUseMatplotlib


## - Set default plotting backend
if __bHoloviewsDetected:
    SetPlottingBackend("holoviews")

elif __bMatplotlibDetected:
    SetPlottingBackend("matplotlib")


### - Convenience method to return a nan array
def full_nan(vnShape: Union[tuple, int]):
    a = np.empty(vnShape)
    a.fill(np.nan)
    return a


### --- TimeSeries base class


class TimeSeries:
    """
    TimeSeries - Class represent a multi-series time series, with temporal interpolation and periodicity supported
    ts = TimeSeries(vtTimeTrace, mfSamples <, strInterpKind, bPeriodic>)

    ts[tInterpTime]:
    ts(tInterpTime):
    ts.interpolate(tInterpTime): Interpolate to a time point `tInterpTime`

    ts.oInterp:         scipy.interpolate.interp1d object, interpolator
    """

    def __init__(
        self,
        vtTimeTrace: np.ndarray,
        mfSamples: np.ndarray,
        strInterpKind: str = "linear",
        bPeriodic: bool = False,
        strName=None,
    ):
        """
        TimeSeries - Class represent a multi-series time series, with temporal interpolation and periodicity supported

        :param vtTimeTrace:     [Tx1] vector of time samples
        :param mfSamples:       [TxM] matrix of values corresponding to each time sample
        :param strInterpKind:   str: Specify the interpolation type. Default: 'linear'
        :param bPeriodic:       bool: Treat the time series as periodic around the end points. Default: False

        If the time series is not periodic (the default), then NaNs will be returned for any extrapolated values.
        """

        # - Convert everything to numpy arrays
        vtTimeTrace = np.asarray(vtTimeTrace).flatten().astype(float)
        mfSamples = np.atleast_1d(mfSamples).astype(float)

        # - Permit a one-dimensional sample input
        if (mfSamples.shape[0] == 1) and (np.size(vtTimeTrace) > 1):
            mfSamples = np.transpose(mfSamples)

        # - Check arguments
        assert (
            np.size(vtTimeTrace) == mfSamples.shape[0]
        ), "The number of time samples must be equal to the first " "dimension of `mfSamples`"
        assert np.all(
            np.diff(vtTimeTrace) >= 0
        ), "The time trace must be sorted and not decreasing"

        # - Assign attributes
        self._vtTimeTrace = vtTimeTrace
        self._mfSamples = mfSamples.astype("float")
        self.strInterpKind = strInterpKind
        self.bPeriodic = bPeriodic
        self.strName = strName

        self._bUseHoloviews, self._bUseMatplotlib = GetPlottingBackend()

        if bPeriodic:
            self._tDuration = vtTimeTrace[-1] - vtTimeTrace[0]
            self._tStart = vtTimeTrace[0]

        self._create_interpolator()

    def __getitem__(self, vtTimes):
        """
        ts[tTime1, tTime2, ...] - Interpolate the time series to the provided time points
        NOTE that ts[:] uses as (fixed) step size the mean step size of self.vtTimeTrace
        and thus can return different values than those in ts.mfSamples!
        :param vtTimes: Slice, scalar, list or np.array of T desired interpolated time points
        :return:      np.array of interpolated values. Will have the shape TxN
        """
        if isinstance(vtTimes, slice):
            fStep = (
                np.mean(np.diff(self._vtTimeTrace))
                if vtTimes.step is None
                else vtTimes.step
            )
            fStart = self._vtTimeTrace[0] if vtTimes.start is None else vtTimes.start
            fStop = (
                self._vtTimeTrace[-1] + abs(fStep)
                if vtTimes.stop is None
                else vtTimes.stop
            )

            assert (
                fStart >= self._vtTimeTrace[0]
            ), "This TimeSeries only starts at t={}".format(self._vtTimeTrace[0])
            assert fStop <= self._vtTimeTrace[-1] + abs(
                fStep
            ), "This TimeSeries already ends at t={}".format(self._vtTimeTrace[-1])

            vTimeIndices = np.arange(fStart, fStop, abs(fStep))[:: int(np.sign(fStep))]
            return self.interpolate(vTimeIndices)
        else:
            return self.interpolate(vtTimes)

    def __call__(self, vtTimes):
        """
        ts(tTime1, tTime2, ...) - Interpolate the time series to the provided time points

        :param tTime: Scalar, list or np.array of T desired interpolated time points
        :return:      np.array of interpolated values. Will have the shape TxN
        """
        return self.interpolate(vtTimes)

    def interpolate(self, vtTimes: np.ndarray):
        """
        interpolate - Interpolate the time series to the provided time points

        :param vtTimes: np.ndarray of T desired interpolated time points
        :return:        np.ndarray of interpolated values. Will have the shape TxN
        """
        # - Enforce periodicity
        if self.bPeriodic:
            vtTimes = (
                np.asarray(vtTimes) - self._tStart
            ) % self._tDuration + self._tStart

        return np.reshape(self.oInterp(vtTimes), (-1, self.nNumTraces))

    def delay(self, tOffset):
        """
        delay - Return a copy of self that is delayed by an offset.
                For delaying self, use ".vtTimeTrace += ..." instead.
        :param tOffset: float Time offset
        :return: New TimeSeries, delayed
        """
        tsCopy = self.copy()
        tsCopy.vtTimeTrace += tOffset
        return tsCopy

    def plot(self, vtTimes: np.ndarray = None, **kwargs):
        """
        plot - Visualise a time series on a line plot

        :param vtTimes: Optional. Time base on which to plot. Default: time base of time series
        :param kwargs:  Optional arguments to pass to plotting function

        :return: Plot object. Either holoviews Layout, or matplotlib plot
        """
        if vtTimes is None:
            vtTimes = self.vtTimeTrace

        if self._bUseHoloviews:
            mfData = np.atleast_2d(self(vtTimes)).reshape((np.size(vtTimes), -1))
            if kwargs == {}:
                vhCurves = [
                    hv.Curve((vtTimes, vfData)).redim(x="Time") for vfData in mfData.T
                ]
            else:
                vhCurves = [
                    hv.Curve((vtTimes, vfData)).redim(x="Time").options(**kwargs)
                    for vfData in mfData.T
                ]

            if len(vhCurves) > 1:
                return hv.Overlay(vhCurves).relabel(group=self.strName)
            else:
                return vhCurves[0].relabel(self.strName)

        elif self._bUseMatplotlib:
            return plt.plot(vtTimes, self(vtTimes), **kwargs)

        else:
            warn("No plotting back-end detected.")

    def contains(self, vtTimeTrace: np.ndarray):
        """
        contains - Does the time series contain all points in the specified time trace?

        :param vtTimeTrace: Array-like containing time points
        :return:            boolean: All time points are contained within this time series
        """
        return (
            True
            if self.tStart <= np.min(vtTimeTrace) and self.tStop >= np.max(vtTimeTrace)
            else False
        )

    def resample(self, vtTimes: np.ndarray):
        """
        resample - Return a new time series sampled to the supplied time base

        :param vtTimes: Array-like of T desired time points to resample
        :return:        New TimeSeries object, resampled to new time base
        """

        # - Return a new time series
        tsResampled = self.copy()
        tsResampled._vtTimeTrace = vtTimes
        tsResampled._mfSamples = self(vtTimes)
        tsResampled.bPeriodic = False
        tsResampled._create_interpolator()
        return tsResampled

    def resample_within(
        self, tStart: float = None, tStop: float = None, tDt: float = None
    ):
        """
        resample_within - Return a new time series sampled between tStart
                          and tStop with step size tDt

        :param tStart:  Start time for sampling - defaults to minimum value
                        of self.vtTimeTrace
        :param tStop:   Stop time for sampling - defaults to maximum value
                        of self.vtTimeTrace
        :param tDt:     Sampling time step - defaults to mean difference
                        between values of self.vtTimeTrace
        :return:        New TimeSeries object, resampled according to parameters
        """
        tStart = (
            min(self.vtTimeTrace)
            if tStart is None
            else max(tStart, min(self.vtTimeTrace))
        )
        tStop = (
            max(self.vtTimeTrace)
            if tStop is None
            else min(tStop, max(self.vtTimeTrace))
        )
        tDt = np.mean(np.diff(self.vtTimeTrace)) if tDt is None else tDt

        vtSampleTimes = np.arange(tStart, tStop + tDt, tDt)
        vtSampleTimes = vtSampleTimes[vtSampleTimes <= tStop + fTolAbs]
        # - If vtSampleTimes[-1] is close to tStop, correct it, so that
        #   is exactly tStop. This ensures that the returned TimeSeries
        #   is neither too short, nor is the last sample nan
        if np.isclose(vtSampleTimes[-1], tStop, atol=fTolAbs):
            vtSampleTimes[-1] = tStop

        # - Return a new time series
        return self.resample(vtSampleTimes)

    def merge(self, tsOther, bRemoveDuplicates=True):
        """
        merge - Merge another time series to this one, in time. Maintain
                each time series' time values.
        :param tsOther:             TimeSeries that is merged to self
        :param bRemoveDuplicates:   bool - If true, time points in tsOther.vtTimeTrace
                                           that are also in self.vtTimeTrace are
                                           discarded. Otherwise they are included in
                                           the new time trace and come after the
                                           corresponding points of self.vtTimeTrace.
        :return:         The merged time series
        """

        # - Check tsOther
        assert isinstance(tsOther, TimeSeries), "`tsOther` must be a TimeSeries object."

        assert tsOther.nNumTraces == self.nNumTraces, (
            "`tsOther` must include the same number of traces ("
            + str(self.nNumTraces)
            + ")."
        )

        # - If the other TimeSeries is empty, just return
        if tsOther.isempty():
            return self

        # - If bRemoveDuplicates==True and time ranges overlap,  find and remove
        #   time points of tsOther that are also included in self (assuming both
        #   TimeSeries have a sorted vTimeTrace)
        if bRemoveDuplicates and not (
            self.tStart > tsOther.tStop or self.tStop < tsOther.tStart
        ):
            # Determine region of overlap
            viOverlap = np.where(
                (self.vtTimeTrace >= tsOther.tStart)
                & (self.vtTimeTrace <= tsOther.tStop)
            )
            # Array of bools indicating which sampled time points of tsOther do not occur in self
            vbUnique = np.array(
                [(t != self.vtTimeTrace[viOverlap]).all() for t in tsOther.vtTimeTrace]
            )
            # Time trace and samples to be merged into self
            vtTimeTraceOther = tsOther.vtTimeTrace[vbUnique]
            mfSamplesOther = tsOther.mfSamples[vbUnique]
        else:
            vtTimeTraceOther = tsOther.vtTimeTrace
            mfSamplesOther = tsOther.mfSamples

        # - Merge time traces and samples
        vtTimeTraceNew = np.concatenate((self._vtTimeTrace, vtTimeTraceOther))
        mfSamplesNew = np.concatenate((self.mfSamples, mfSamplesOther), axis=0)
        #  - Indices for sorting new time trace and samples. Use mergesort as stable sorting algorithm.
        viSorted = np.argsort(vtTimeTraceNew, kind="mergesort")
        self._vtTimeTrace = vtTimeTraceNew[viSorted]
        self.mfSamples = mfSamplesNew[viSorted]

        # - Fix up periodicity, if the time trace is periodic
        if self.bPeriodic:
            self._tDuration = vtTimeTraceNew[-1] - vtTimeTraceNew[0]
            self._tStart = vtTimeTraceNew[0]

        # - Create new interpolator
        self._create_interpolator()

        # - Return merged TS
        return self

    def append(self, tsOther):
        """
        append() - Combine another time series into this one, along samples axis

        :param tsOther: Another time series. Will be resampled to the time base of the called series object
        :return:        Current time series,
        """
        # - Check tsOther
        assert isinstance(tsOther, TimeSeries), "`tsOther` must be a TimeSeries object."

        # - Resample tsOther to own time base
        mfOtherSamples = tsOther(self.vtTimeTrace)

        # - Combine samples
        self.mfSamples = np.concatenate((self.mfSamples, mfOtherSamples), 1)

        # - Create new interpolator
        self._create_interpolator()

        # - Return merged TS
        return self

    def concatenate(self, tsOther):
        """
        concatenate() - Combine another time series with this one, along samples axis

        :param tsOther: Another time series. Will be resampled to the time base of the called series object
        :return: New time series, with series from both source and other time series
        """
        return self.copy().append(tsOther)

    def append_t(self, tsOther):
        """
        append_t() - Append another time series to this one, in time

        :param tsOther: Another time series. WIll be tacked on to the end of the called series object
        :return: Self, with other TS appended
        """

        # - Check tsOther
        assert isinstance(tsOther, TimeSeries), "`tsOther` must be a TimeSeries object."

        assert tsOther.nNumTraces == self.nNumTraces, (
            "`tsOther` must include the same number of traces ("
            + str(self.nNumTraces)
            + ")."
        )

        # - Concatenate time trace and samples
        tMedianDT = np.median(np.diff(self._vtTimeTrace))
        self._vtTimeTrace = np.concatenate(
            (
                self._vtTimeTrace,
                tsOther.vtTimeTrace
                + self._vtTimeTrace[-1]
                + tMedianDT
                - tsOther.vtTimeTrace[0],
            ),
            axis=0,
        )

        self.mfSamples = np.concatenate((self.mfSamples, tsOther.mfSamples), axis=0)

        # - Check and correct periodicity
        if self.bPeriodic:
            self._tDuration = self._vtTimeTrace[-1]

        # - Recreate interpolator
        self._create_interpolator()

        # - Return self
        return self

    def concatenate_t(self, tsOther):
        """
        concatenate_t() - Join together two time series in time

        :param tsOther: Another time series. Will be tacked on to the end of the called series object
        :return: New concatenated time series
        """
        return self.copy().append_t(tsOther)

    def isempty(self):
        """
        isempty() - Is this TimeSeries object empty?

        :return: bool True -> The TimeSeries object contains no samples
        """
        return np.size(self.vtTimeTrace) == 0

    def _create_interpolator(self):
        """
        _create_interpolator - Build an interpolator for the samples in this TimeSeries
        """
        if np.size(self.vtTimeTrace) == 0:
            self.oInterp = lambda o: None
            return

        elif np.size(self.vtTimeTrace) == 1:
            # - Replicate to avoid error in `interp1d`
            vtTimeTrace = np.repeat(self.vtTimeTrace, 2, axis=0)
            mfSamples = np.repeat(self.mfSamples, 2, axis=0)
        else:
            vtTimeTrace = self._vtTimeTrace
            mfSamples = self._mfSamples

        # - Construct interpolator
        self.oInterp = spint.interp1d(
            vtTimeTrace,
            mfSamples,
            kind=self.strInterpKind,
            axis=0,
            assume_sorted=True,
            bounds_error=False,
        )

    def __repr__(self):
        """
        __repr__() - Return a string representation of this object
        :return: str String description
        """
        if self.isempty():
            return "Empty {} object".format(self.__class__.__name__)
        else:
            return "{}periodic {} object from t={} to {}. Shape: {}".format(
                int(not self.bPeriodic) * "non-",
                self.__class__.__name__,
                self.tStart,
                self.tStop,
                self.mfSamples.shape,
            )

    def print(
        self, bFull: bool = False, nFirst: int = 4, nLast: int = 4, nShorten: int = 10
    ):
        """
        print - Print an overview of the time series and its values.

        :param bFull:     Boolean - Print all samples of self, no matter how long it is
        :param nShorten:  Integer - Print shortened version of self if it comprises more
                          than nShorten time points and bFull is False
        :param nFirst:    Integer - Shortened version of printout contains samples at first
                          nFirst points in self.vtTimeTrace
        :param nLast:     Integer - Shortened version of printout contains samples at last
                          nLast points in self.vtTimeTrace
        """

        s = "\n"
        if len(self.vtTimeTrace) <= 10 or bFull:
            strSummary = s.join(
                [
                    "{}: \t {}".format(t, vSamples)
                    for t, vSamples in zip(self.vtTimeTrace, self.mfSamples)
                ]
            )
        else:
            strSummary0 = s.join(
                [
                    "{}: \t {}".format(t, vSamples)
                    for t, vSamples in zip(
                        self.vtTimeTrace[:nFirst], self.mfSamples[:nFirst]
                    )
                ]
            )
            strSummary1 = s.join(
                [
                    "{}: \t {}".format(t, vSamples)
                    for t, vSamples in zip(
                        self.vtTimeTrace[-nLast:], self.mfSamples[-nLast:]
                    )
                ]
            )
            strSummary = strSummary0 + "\n\t...\n" + strSummary1
        print(self.__repr__() + "\n" + strSummary)

    def clip(self, vtNewBounds):
        """
        clip - Clip a TimeSeries to data only within a new set of time bounds (exclusive end)
        :param vtNewBounds:

        :return: tsClip, vbIncludeSamples)
                tsClip:             New TimeSeries clipped to bounds
                vbIncludeSamples:   boolean ndarray indicating which original samples are included
        """
        # - For periodic time series, resample the series
        if self.bPeriodic:
            tsClip, _ = self._clip_periodic(vtNewBounds)
        else:
            tsClip, _ = self._clip(vtNewBounds)

        # - Insert initial time point
        tsClip._vtTimeTrace = np.concatenate(([vtNewBounds[0]], tsClip._vtTimeTrace))

        # - Insert initial samples
        vfFirstSample = np.atleast_1d(self(vtNewBounds[0]))

        tsClip._mfSamples = np.concatenate(
            (
                np.reshape(vfFirstSample, (-1, self.nNumTraces)),
                np.reshape(tsClip._mfSamples, (-1, self.nNumTraces)),
            ),
            axis=0,
        )

        return tsClip

    def _clip(self, vtNewBounds):
        """
        clip - Clip a TimeSeries to data only within a new set of time bounds (exclusive end points)
        :param vtNewBounds:
        :return: New TimeSeries clipped to bounds
        """
        # - Find samples included in new time bounds
        vtNewBounds = np.sort(vtNewBounds)
        vbIncludeSamples = np.logical_and(
            self.vtTimeTrace >= vtNewBounds[0], self.vtTimeTrace < vtNewBounds[-1]
        )

        # - Build and return new TimeSeries
        tsClip = self.copy()
        tsClip._vtTimeTrace = self.vtTimeTrace[vbIncludeSamples]
        tsClip._mfSamples = self.mfSamples[vbIncludeSamples]

        return tsClip, vbIncludeSamples

    def _clip_periodic(self, vtNewBounds):
        """
        _clip_periodic - Clip a periodic TimeSeries
        :param vtNewBounds:
        :return:
        """
        # - Ensure time bounds are sorted
        vtNewBounds = np.sort(vtNewBounds)
        tDuration = np.diff(vtNewBounds)

        # - Catch sinlgeton time point
        if vtNewBounds[0] == vtNewBounds[1]:
            return self(vtNewBounds[0]).copy()

        # - Map time bounds to periodic bounds
        vtNewBoundsPeriodic = copy.deepcopy(vtNewBounds)
        vtNewBoundsPeriodic[0] = (
            np.asarray(vtNewBoundsPeriodic[0]) - self._tStart
        ) % self._tDuration + self._tStart
        vtNewBoundsPeriodic[1] = vtNewBoundsPeriodic[0] + tDuration

        # - Build new time trace
        vtNewTimeTrace = copy.deepcopy(self._vtTimeTrace)
        vtNewTimeTrace = vtNewTimeTrace[vtNewTimeTrace >= vtNewBoundsPeriodic[0]]

        # - Keep appending copies of periodic time base until required duration is reached
        while vtNewTimeTrace[-1] < vtNewBoundsPeriodic[1]:
            vtNewTimeTrace = np.concatenate(
                (vtNewTimeTrace, self._vtTimeTrace + vtNewTimeTrace[-1])
            )

        # - Trim new time base to end point
        vtNewTimeTrace = vtNewTimeTrace[vtNewTimeTrace <= vtNewBoundsPeriodic[1]]

        # - Restore to original time base
        vtNewTimeTrace = vtNewTimeTrace - vtNewTimeTrace[0] + vtNewBounds[0]

        # - Return a new clipped time series
        tsClip = self.resample(vtNewTimeTrace)
        return tsClip, None

    def __add__(self, other):
        return self.copy().__iadd__(other)

    def __radd__(self, other):
        return self + other

    def __iadd__(self, other):
        # - Should we handle TimeSeries subtraction?
        if isinstance(other, TimeSeries):
            mfOtherSamples = self._compatibleShape(other(self.vtTimeTrace))
        else:
            mfOtherSamples = self._compatibleShape(other)

        # - Treat NaNs as zero
        mbIsNanSelf = np.isnan(self.mfSamples)
        mbIsNanOther = np.isnan(mfOtherSamples)
        self.mfSamples[mbIsNanSelf] = 0
        mfOtherSamples[mbIsNanOther] = 0

        # - Perform addition
        self.mfSamples += mfOtherSamples

        # - Fill in nans
        self.mfSamples[np.logical_and(mbIsNanSelf, mbIsNanOther)] = np.nan

        # - Re-create interpolator
        self._create_interpolator()
        return self

    def __mul__(self, other):
        return self.copy().__imul__(other)

    def __rmul__(self, other):
        return self * other

    def __imul__(self, other):
        # - Should we handle TimeSeries subtraction?
        if isinstance(other, TimeSeries):
            mfOtherSamples = self._compatibleShape(other(self.vtTimeTrace))
        else:
            mfOtherSamples = self._compatibleShape(other)

        # - Propagate NaNs
        mbIsNanSelf = np.isnan(self.mfSamples)
        mbIsNanOther = np.isnan(mfOtherSamples)

        # - Perform multiplication
        self.mfSamples *= mfOtherSamples

        # - Fill in nans
        self.mfSamples[np.logical_or(mbIsNanSelf, mbIsNanOther)] = np.nan

        # - Re-create interpolator
        self._create_interpolator()
        return self

    def __truediv__(self, other):
        return self.copy().__idiv__(other)

    def __rdiv__(self, other):
        tsCopy = self.copy()
        tsCopy.mfSamples = 1 / tsCopy.mfSamples
        return tsCopy * other

    def __idiv__(self, other):
        # - Should we handle TimeSeries subtraction?
        if isinstance(other, TimeSeries):
            mfOtherSamples = self._compatibleShape(
                np.reshape(other(self.vtTimeTrace), (np.size(self.vtTimeTrace), -1))
            )
        else:
            mfOtherSamples = self._compatibleShape(other)

        # - Propagate NaNs
        mbIsNanSelf = np.isnan(self.mfSamples)
        mbIsNanOther = np.isnan(mfOtherSamples)

        # - Perform division
        self.mfSamples /= mfOtherSamples

        # - Fill in nans
        self.mfSamples[np.logical_or(mbIsNanSelf, mbIsNanOther)] = np.nan

        # - Re-create interpolator
        self._create_interpolator()
        return self

    def __floordiv__(self, other):
        return self.copy().__ifloordiv__(other)

    def __rfloordiv__(self, other):
        tsCopy = self.copy()
        tsCopy.mfSamples = 1 / tsCopy.mfSamples
        return tsCopy // (1 / other)

    def __ifloordiv__(self, other):
        # - Get nan mask
        mbIsNan = np.isnan(self.mfSamples)

        # - Should we handle TimeSeries subtraction?
        if isinstance(other, TimeSeries):
            mfOtherSamples = self._compatibleShape(other(self.vtTimeTrace))
        else:
            mfOtherSamples = self._compatibleShape(other)

        # - Propagate NaNs
        mbIsNanSelf = np.isnan(self.mfSamples)
        mbIsNanOther = np.isnan(mfOtherSamples)

        # - Perform division
        self.mfSamples //= mfOtherSamples

        # - Fill in nans
        self.mfSamples[np.logical_or(mbIsNanSelf, mbIsNanOther)] = np.nan

        # - Re-create interpolator
        self._create_interpolator()
        return self

    def max(self):
        return np.nanmax(self.mfSamples)

    def min(self):
        return np.nanmin(self.mfSamples)

    def __abs__(self):
        tsCopy = self.copy()
        tsCopy.mfSamples = np.abs(tsCopy.mfSamples)
        tsCopy._create_interpolator()
        return tsCopy

    def __sub__(self, other):
        return self.copy().__isub__(other)

    def __rsub__(self, other):
        return -(self - other)

    def __isub__(self, other):
        # - Should we handle TimeSeries subtraction?
        if isinstance(other, TimeSeries):
            mfOtherSamples = self._compatibleShape(other(self.vtTimeTrace))
        else:
            mfOtherSamples = self._compatibleShape(other)

        # - Treat NaNs as zero
        mbIsNanSelf = np.isnan(self.mfSamples)
        mbIsNanOther = np.isnan(mfOtherSamples)
        self.mfSamples[mbIsNanSelf] = 0
        mfOtherSamples[mbIsNanOther] = 0

        # - Perform subtraction
        self.mfSamples -= mfOtherSamples

        # - Fill in nans
        self.mfSamples[np.logical_and(mbIsNanSelf, mbIsNanOther)] = np.nan

        # - Re-create interpolator
        self._create_interpolator()
        return self

    def __neg__(self):
        tsCopy = self.copy()
        tsCopy.mfSamples = -tsCopy.mfSamples
        tsCopy._create_interpolator()
        return tsCopy

    @property
    def vtTimeTrace(self):
        return self._vtTimeTrace

    @vtTimeTrace.setter
    def vtTimeTrace(self, vtNewTrace):
        # - Check time trace for correct size
        assert np.size(vtNewTrace) == np.size(
            self._vtTimeTrace
        ), "New time trace must have the same number of elements as the original trace."

        # - Store new time trace
        self._vtTimeTrace = np.reshape(vtNewTrace, -1)

        # - Fix up periodicity, if the time trace is periodic
        if self.bPeriodic:
            self._tDuration = vtNewTrace[-1] - vtNewTrace[0]
            self._tStart = vtNewTrace[0]

        # - Create a new interpolator
        self._create_interpolator()

    @property
    def nNumTraces(self):
        """
        .nNumTraces: int Number of traces in this TimeSeries object
        """
        try:
            return self.mfSamples.shape[1]
        # If mfSamples is 1d:
        except IndexError:
            return 1

    def choose(self, vnTraces):
        """
        choose() - Select from one of several sub-traces; return a new TimeSeries containing these traces

        :param vnTraces:    array-like of indices within source TimeSeries
        :return:            TimeSeries containing only the selected traces
        """
        # - Convert to a numpy array and check extents
        vnTraces = np.atleast_1d(vnTraces)
        assert (
            min(vnTraces) >= 0 and max(vnTraces) <= self.nNumTraces
        ), "`vnTraces` must be between 0 and " + str(self.nNumTraces)

        # - Return a new TimeSeries with the subselected traces
        tsCopy = self.copy()
        tsCopy.mfSamples = tsCopy.mfSamples[:, vnTraces]
        tsCopy._create_interpolator()
        return tsCopy

    def copy(self):
        """
        copy() - Return a deep copy of this time series
        :return: tsCopy
        """
        return copy.deepcopy(self)

    @property
    def mfSamples(self):
        return self._mfSamples

    @mfSamples.setter
    def mfSamples(self, mfNewSamples):
        # - Promote to 1d
        mfNewSamples = np.atleast_1d(mfNewSamples)

        # - Permit a one-dimensional sample input
        if (mfNewSamples.shape[0] == 1) and (np.size(self.vtTimeTrace) > 1):
            mfNewSamples = np.transpose(mfNewSamples)

        # - Check samples for correct size
        assert mfNewSamples.shape[0] == np.size(
            self.vtTimeTrace
        ), "New samples matrix must have the same number of samples as `.vtTimeTrace`."

        # - Store new time trace
        self._mfSamples = mfNewSamples

        # - Create a new interpolator
        self._create_interpolator()

    @property
    def tDuration(self) -> float:
        """
        .tDuration: float Duration of TimeSeries
        """
        try:
            return self._vtTimeTrace[-1] - self._vtTimeTrace[0]
        except IndexError:
            return None

    @property
    def tStart(self) -> float:
        """
        .tStart: float Start time
        """
        try:
            return self._vtTimeTrace[0]
        except IndexError:
            return None

    @property
    def tStop(self) -> float:
        """
        .tStop: float Stop time
        """
        try:
            return self._vtTimeTrace[-1]
        except IndexError:
            return None

    def _compatibleShape(self, other) -> np.ndarray:
        try:
            if np.size(other) == 1:
                return copy.copy(np.broadcast_to(other, self.mfSamples.shape))

            elif other.shape[0] == self.mfSamples.shape[0]:
                return np.reshape(other, self.mfSamples.shape)

        except Exception:
            raise ValueError("Input data must have shape " + str(self.mfSamples.shape))


### --- Continuous-valued time series


class TSContinuous(TimeSeries):
    def find(self, ttTimes):
        vtTime = list(ttTimes)
        mfSamples = self(vtTime)
        return vtTime, mfSamples


### --- Event time series


class TSEvent(TimeSeries):
    def __init__(
        self,
        vtTimeTrace: np.ndarray,
        vnChannels: Union[int, np.ndarray] = None,
        vfSamples: Union[float, np.ndarray] = None,
        strInterpKind="linear",
        bPeriodic: bool = False,
        strName: str = None,
        nNumChannels: int = None,
    ):
        """
        TSEvent - Represent discrete events in time

        :param vtTimeTrace:     np.array float Tx1 vector of event times
        :param vnChannels:      np.array int Tx1 vector of event channels (Default: channel 0)
        :param vfSamples:       np.array float Tx1 vector of event values (Default: nan)

        :param strInterpKind:   str Interpolation kind for event values (Default: "linear")
        :param bPeriodic:       bool Is this a periodic TimeSeries (Default: False)

        :param strName:         str Name of the time series (Default: None)

        :param nNumChannels:    int Total number of channels in the data source. If None,
                                    it is inferred from the max channel ID in vnChannels
        """

        # - Samples, channels and time must all have the same number of elements
        if vfSamples is not None:
            assert (
                np.size(vfSamples) == np.size(vtTimeTrace) or np.size(vfSamples) == 1
            ), "`vfSamples` must have the same number of elements as `vtTimeTrace`."

        if vnChannels is not None:
            assert (
                np.size(vnChannels) == np.size(vtTimeTrace) or np.size(vnChannels) == 1
            ), "`vnChannels` must have the same number of elements as `vtTimeTrace`."

        # - Default time trace: empty
        if vtTimeTrace is None:
            vtTimeTrace = np.array([])
        else:
            vtTimeTrace = np.array(vtTimeTrace, "float").flatten()

        # - Default samples: NaN
        if vfSamples is None:
            vfSamples = full_nan((np.size(vtTimeTrace), 1))
        else:
            vfSamples = np.array(vfSamples, "float").flatten()

        # - Default channel: zero
        if vnChannels is None or np.size(vnChannels) == 0:
            vnChannels = np.zeros(np.size(vtTimeTrace))
            nMinNumChannels = min(np.size(vtTimeTrace), 1)
        # - Handle scalar channel
        elif isinstance(vnChannels, int):
            nMinNumChannels = vnChannels + 1
            vnChannels = np.array([vnChannels for _ in vtTimeTrace])
        # - Array-like of channels
        else:
            nMinNumChannels = np.amax(vnChannels) + 1

        if nNumChannels is None:
            # - Infer number of channels from maximum channel id in vnChannels
            nNumChannels = nMinNumChannels
        else:
            assert (
                nNumChannels >= nMinNumChannels
            ), "nNumChannels must be None or greater than the highest channel ID."

        # - Check size of inputs
        assert (
            np.size(vtTimeTrace) == np.size(vnChannels) == np.size(vfSamples)
        ), "`vnChannels` and `vfSamples` must match the size of `vtTimeTrace` or be None."

        # - Initialise superclass
        super().__init__(
            vtTimeTrace,
            vfSamples,
            strInterpKind=strInterpKind,
            bPeriodic=bPeriodic,
            strName=strName,
        )

        # - Store channels
        self.vnChannels = np.array(vnChannels, "int").flatten()

        # - Store total number of channels
        self.nNumChannels = int(nNumChannels)

    def interpolate(self, vtTimes: np.ndarray):
        """
        interpolate - Return sample values interpolated to new time base

        :param vtTimes: np.ndarray Time points to interpolate to
        :return:        np.ndarray Interpolated sample values
        """
        return super().interpolate(vtTimes).flatten()

    def find(self, vtTimeBounds: Union[list, np.ndarray] = None):
        """
        find - Return events that fall within a range

        :param vtTimeBounds: array-like [tStart tFinish]

        :return:    (vtMatchingTimes, vnMatchingChannels, vfMatchingSamples)
                vtMatchingTimes:    np.ndarray Event times falling within time bounds (exclusive end time)
                vnMatchingChannels: np.ndarray Channels corresponding to matching times
                vfMatchingSamples:  np.ndarray Samples corresponding to matching times
        """

        # - Handle empty TSEvent
        if len(self.vtTimeTrace) == 0:
            return (np.array([]), np.array([], int), np.array([]))

        if vtTimeBounds is not None:
            # - Map None to time trace bounds
            vtTimeBounds = np.array(vtTimeBounds)
            if vtTimeBounds[0] is None:
                vtTimeBounds[0] = self.vtTimeTrace[0]
            if vtTimeBounds[-1] is None:
                vtTimeBounds[-1] = self.vtTimeTrace[-1]
                bIncludeFinal = True
            else:
                bIncludeFinal = False

            # - Permit unsorted bounds
            vtTimeBounds = np.sort(vtTimeBounds)

            # - Find matching times
            vbMatchingTimes = np.logical_and(
                self.vtTimeTrace >= vtTimeBounds[0],
                np.logical_or(self.vtTimeTrace < vtTimeBounds[-1], bIncludeFinal),
            )

            # - Return matching samples
            return (
                self.vtTimeTrace[vbMatchingTimes],
                self.vnChannels[vbMatchingTimes],
                self.mfSamples[vbMatchingTimes].flatten(),
            )

        else:
            # - Return all samples
            return self.vtTimeTrace, self.vnChannels, self.mfSamples.flatten()

    def clip(self, vtNewBounds: Union[list, np.ndarray]):
        # - Call super-class clipper
        tsClip, vbIncludeSamples = super()._clip(vtNewBounds)

        # - Fix up channels variable
        tsClip._vnChannels = self._vnChannels[vbIncludeSamples]

        # - Return new TimeSeries
        return tsClip

    def _choose(self, vnSelectChannels: Union[list, np.ndarray]):
        """
        _choose - Select and return raw event data for the requested channels

        :param vnSelectChannels: array-like of channel indices
        :return: (vtTimeTrace, vnChannels, mfSamples) containing events form the requested channels
        """

        # - Check vnSelectChannels
        assert (
            np.min(vnSelectChannels) >= 0
            and np.max(vnSelectChannels) < self.nNumChannels
        ), "`vnSelectChannels` must be between 0 and {}".format(
            np.max(self.vnChannels - 1)
        )

        # - Make sure elements in vnSelectChannels are unique for better performance
        vnSelectChannels = np.unique(vnSelectChannels)

        # - Find samples to return
        vbIncludeSamples = np.isin(self._vnChannels, vnSelectChannels)

        # - Return events for those samples
        return self._vtTimeTrace[vbIncludeSamples],\
               self._vnChannels[vbIncludeSamples], \
               self._mfSamples[vbIncludeSamples]

    def choose(self, vnSelectChannels: Union[list, np.ndarray]):
        """
        choose - Select and return only the requested channels

        :param vnSelectChannels: array-like of channel indices
        :return: new TSEvent containing events from the requested channels
        """

        # - Build new TS with only those samples from requested channels
        tsChosen = self.copy()
        tsChosen._vtTimeTrace, tsChosen._vnChannels, tsChosen._mfSamples = self._choose(vnSelectChannels)

        return tsChosen

    def choose_times(self, vnSelectChannels: Union[list, np.ndarray]):
        """
        choose_times - like choose but only return vtTimeTrace instead of time series

        :param vnSelectChannels: array-like of channel indices
        :return: np.ndarray with the time values corresponding to the given channel indices
        """

<<<<<<< HEAD
        # - Use `_choose` to return time trace
        vtTimes, _, _ = self._choose(vnSelectChannels)
        return vtTimes
=======
        # - Check vnSelectChannels
        assert (
            np.min(vnSelectChannels) >= 0
            and np.max(vnSelectChannels) < self.nNumChannels
        ), "`vnSelectChannels` must be between 0 and {}".format(
            np.max(self.vnChannels - 1)
        )

        # - If single ID is provided
        if isinstance(vnSelectChannels, int):
            return self.vtTimeTrace[self.vnChannels == vnSelectChannels]

        else:
            # - Make sure elements in vnSelectChannels are unique for better performance
            vnSelectChannels = np.unique(vnSelectChannels)

            # - Find and return times of matching samples
            return self.vtTimeTrace[np.isin(self._vnChannels, vnSelectChannels)]
>>>>>>> 4364f8b3

    def plot(self, vtTimes: np.ndarray = None, **kwargs):
        """
        plot - Visualise a time series on plot

        :param vtTimes: Optional. Time base on which to plot. Default: time base of time series
        :param kwargs:  Optional arguments to pass to plotting function

        :return: Plot object. Either holoviews Layout, or matplotlib plot
        """

        # - Get samples
        vtTimes, vnChannels, _ = self.find(vtTimes)

        if self._bUseHoloviews:
            return (
                hv.Scatter((vtTimes, vnChannels))
                .redim(x="Time", y="Channel")
                .relabel(self.strName)
            )

        elif self._bUseMatplotlib:
            return plt.scatter(vtTimes, self(vtTimes), **kwargs)

        else:
            warn("No plotting back-end detected.")

    def resample(self, vtTimes: np.ndarray):
        return self.clip(vtTimes)

    def resample_within(
        self, tStart: float = None, tStop: float = None, tDt: float = None
    ):
        """
        resample_within - Resample a TimeSeries, within bounds

        :param tStart:  float Start time (inclusive)
        :param tStop:   float Stop time (inclusive)
        :param tDt:     Unused for event TimeSeries

        :return:        New TimeSeries containing events within [tStart, tStop]
        """
        if tStart is None:
            tStart = self.tStart

        if tStop is None:
            tStop = self.tStop + np.finfo(float).eps

        return self.clip([tStart, tStop])

    def merge(self, ltsOther: Union[TimeSeries, List[TimeSeries]]):
        """
        merge - Merge another TimeSeries into this one
        :param ltsOther: TimeSeries (or list of TimeSeries) to merge into this one
        :return: self with new samples included
        """

        # - Ensure we have a list of objects to work on
        if not isinstance(ltsOther, collections.Iterable):
            ltsOther = [self, ltsOther]
        else:
            ltsOther = [self] + list(ltsOther)

        # - Determine number of channels
        self.nNumChannels = np.amax([tsOther.nNumChannels for tsOther in ltsOther])

        # - Check tsOther class
        assert all(
            map(lambda tsOther: isinstance(tsOther, TSEvent), ltsOther)
        ), "`tsOther` must be a `TSEvent` object."

        # - Filter out empty series
        ltsOther = list(filter(lambda ts: not ts.isempty(), ltsOther))

        # - Stop if no non-empty series is left
        if not ltsOther:
            return self

        # - Merge all samples
        vtNewTimeBase = np.concatenate([tsOther.vtTimeTrace for tsOther in ltsOther])
        vnNewChannels = np.concatenate([tsOther.vnChannels for tsOther in ltsOther])
        vfNewSamples = np.concatenate([tsOther.mfSamples for tsOther in ltsOther])

        # - Sort on time and merge
        vnOrder = np.argsort(vtNewTimeBase)
        self._vtTimeTrace = vtNewTimeBase[vnOrder]
        self._vnChannels = vnNewChannels[vnOrder]
        self._mfSamples = vfNewSamples[vnOrder]

        return self

    def _compatibleShape(self, other) -> np.ndarray:
        try:
            if np.size(other) == 1:
                return copy.copy(np.broadcast_to(other, self.vtTimeTrace.shape))

            elif other.shape[0] == self.vtTimeTrace.shape[0]:
                if len(other.shape) > 0:
                    if other.shape[1] == 1:
                        return other
                    else:
                        return np.reshape(other, self.vtTimeTrace.shape)

        except Exception:
            raise ValueError(
                "Input data must have shape " + str(self.vtTimeTrace.shape)
            )

    def raster(
        self,
        tDt: float,
        tStart: float = None,
        tStop: float = None,
        vnSelectChannels: np.ndarray = None,
        bSamples: bool = False,
    ) -> (np.ndarray, np.ndarray, np.ndarray):

        """
        raster - Return rasterized time series data, where each data point
                 represents a time step. Events are represented in a boolen
                 matrix, where the first axis corresponds to time, the second
                 axis to the channel. If bSamples is True, Samples are
                 returned in a tuple of lists (see description below).
                 Events that happen between time steps are projected to the
                 preceding one. If two events happen during one time step
                 within a single channel, they are counted as one.
        :param tDt:     float Length of single time step in raster
        :param tStart:  float Time where to start raster - Will start
                              at self.vtTImeTrace[0] if None
        :param tStop:   float Time where to stop raster. This time point is
                              not included anymore. - If None, will use all
                              points until (and including) self.vtTImeTrace[-1]
        :vnSelectedChannels: Array-like Channels, from which data is to be used.
        :bSamples:      bool If True, tplSamples is returned, otherwise None.

        :return
            vtTimeBase:     Time base of rasterized data
            vnSelectChannels Channel ids corresponding to columns in mbEventsRaster
            mbEventsRaster  Boolean matrix with True indicating event
                            First axis corresponds to time, second axis to channel.
            tplSamples      Tuple with one list per time step. For each event
                            corresponding to a time step the list contains a tuple
                            whose first entry is the channel, the second entry is
                            the sample.
                            If bSamples is False, then None is returned.
        """

        # - Handle empty series
        if len(self.vtTimeTrace) == 0:
            tplSamples = tuple() if bSamples else None
            return np.array([]), np.array([], int), np.zeros((0, 0), bool), tplSamples

        # - Get data from selected channels and time range
        if vnSelectChannels is not None:
            tsSelected = self.choose(vnSelectChannels)
        else:
            tsSelected = self.copy()
            vnSelectChannels = np.arange(self.nNumChannels)

        vtEventTimes, vnEventChannels, vfSamples = tsSelected.find([tStart, tStop])

        # - Generate time base
        tStartBase = self.tStart if tStart is None else tStart
        tStopBase = self.tStop + tDt if tStop is None else tStop

        vtTimeBase = np.arange(tStartBase, tStopBase, tDt)

        # - Convert input events and samples to boolen raster

        mbEventsRaster = np.zeros((vtTimeBase.size, len(vnSelectChannels)), bool)

        if bSamples:
            tplSamples = tuple(([] for i in range(vtTimeBase.size)))
        else:
            tplSamples = None

        # - Only perform iteration for rasters that have non-zero length
        if vtTimeBase.size > 0:
            #   Iterate over channel indices and create their event raster
            for row, channel in enumerate(vnSelectChannels):

                # Times with event in current channel
                viEventIndices_Channel = np.where(vnEventChannels == channel)[0]
                vtEventTimes_Channel = vtEventTimes[viEventIndices_Channel]

                # Indices of vtTimeBase corresponding to these times
                viEventIndices_Raster = (
                    (vtEventTimes_Channel - vtTimeBase[0]) / tDt
                ).astype(int)

                # Set event  and sample raster for current channel
                mbEventsRaster[viEventIndices_Raster, row] = True

                # Add samples
                if bSamples:
                    for iRasterIndex, iTimeIndex in zip(
                        viEventIndices_Raster, viEventIndices_Channel
                    ):
                        tplSamples[iRasterIndex].append(
                            (channel, vfSamples[iTimeIndex])
                        )

        return vtTimeBase, np.array(vnSelectChannels), mbEventsRaster, tplSamples

    def xraster(
        self,
        tDt: float,
        tStart: float = None,
        tStop: float = None,
        nBatchSize: int = 1000,
    ) -> np.ndarray:

        """
        xraster - Yields a rasterized time series data, where each data point
                 represents a time step. Events are represented in a boolen
                 matrix, where the first axis corresponds to time, the second
                 axis to the channel.
                 Events that happen between time steps are projected to the
                 preceding one. If two events happen during one time step
                 within a single channel, they are counted as one.
        :param tDt:     float Length of single time step in raster
        :param tStart:  float Time where to start raster - Will start
                              at self.vtTImeTrace[0] if None
        :param tStop:   float Time where to stop raster. This time point is
                              not included anymore. - If None, will use all
                              points until (and including) self.vtTImeTrace[-1]
        :nBatchSize: int      Process one nBatchSize time steps at a time.
                              This parameter will determine the speed vs latency for this process

        :yields
            vbEventsRaster  Boolean matrix with True indicating event axis corresponds to channel
        """
        tsSelected = self
        vnSelectChannels = np.arange(self.nNumChannels)

        # - Generate time base
        tStartBase = self.tStart if tStart is None else tStart
        tStopBase = self.tStop + tDt if tStop is None else tStop
        vtTimeBase = np.arange(tStartBase, tStopBase, tDt)

        vtEventTimes, vnEventChannels, _ = tsSelected.find([tStart, tStop])

        # - Convert input events and samples to boolen raster

        mbEventsRaster = np.zeros((vtTimeBase.size, len(vnSelectChannels)), bool)

        # - Only perform iteration for rasters that have non-zero length
        if vtTimeBase.size > 0:
            # Compute indices for times
            viTimeIndices_Raster = ((vtEventTimes - vtTimeBase[0]) / tDt).astype(int)
            viRowIndices_Raster = vnEventChannels
            # Mark spiking indices with True
            mbEventsRaster[viTimeIndices_Raster, viRowIndices_Raster] = True

        yield from mbEventsRaster  # Yield one row at a time

    def print(
        self, bFull: bool = False, nFirst: int = 4, nLast: int = 4, nShorten: int = 10
    ):
        """
        print - Print an overview of the time series and its values.

        :param bFull:     Boolean - Print all samples of self, no matter how long it is
        :param nShorten:  Integer - Print shortened version of self if it comprises more
                          than nShorten time points and bFull is False
        :param nFirst:    Integer - Shortened version of printout contains samples at first
                          nFirst points in self.vtTimeTrace
        :param nLast:     Integer - Shortened version of printout contains samples at last
                          nLast points in self.vtTimeTrace
        """

        s = "\n"
        if len(self.vtTimeTrace) <= 10 or bFull:
            strSummary = s.join(
                [
                    "{}: \t {} \t {}".format(t, nChannel, fSample)
                    for t, nChannel, fSample in zip(
                        self.vtTimeTrace, self.vnChannels, self.mfSamples
                    )
                ]
            )
        else:
            strSummary0 = s.join(
                [
                    "{}: \t {} \t {}".format(t, nChannel, fSample)
                    for t, nChannel, fSample in zip(
                        self.vtTimeTrace[:nFirst],
                        self.vnChannels[:nFirst],
                        self.mfSamples[:nFirst],
                    )
                ]
            )
            strSummary1 = s.join(
                [
                    "{}: \t {} \t {}".format(t, nChannel, fSample)
                    for t, nChannel, fSample in zip(
                        self.vtTimeTrace[-nLast:],
                        self.vnChannels[-nLast:],
                        self.mfSamples[-nLast:],
                    )
                ]
            )
            strSummary = strSummary0 + "\n\t...\n" + strSummary1
        print(self.__repr__() + "\nTime \t Ch.-ID  Sample" + "\n" + strSummary)

    @property
    def vnChannels(self):
        return self._vnChannels

    @vnChannels.setter
    def vnChannels(self, vnNewChannels):
        # - Check size of new data
        assert np.size(vnNewChannels) == 1 or np.size(vnNewChannels) == np.size(
            self.vtTimeTrace
        ), "`vnNewChannels` must be the same size as `vtTimeTrace`."

        # - Handle scalar channel
        if np.size(vnNewChannels) == 1:
            vnNewChannels = np.repeat(vnNewChannels, np.size(self._vtTimeTrace))

        # - Assign vnChannels
        self._vnChannels = vnNewChannels

    @property
    def nNumChannels(self):
        if hasattr(self, "_nNumChannels") and self._nNumChannels is not None:
            return self._nNumChannels
        else:
            return np.amax(self.vnChannels) + 1

    @nNumChannels.setter
    def nNumChannels(self, nNewNumChannels):
        if np.size(self.vnChannels) == 0:
            assert nNewNumChannels >= 0, "nNumChannels cannot be negative."
        else:
            nMinNumChannels = (
                0 if np.size(self.vnChannels) == 0 else np.amax(self.vnChannels) + 1
            )
            assert (
                nNewNumChannels >= nMinNumChannels
            ), "nNumChannels must be at least {}.".format(
                nMinNumChannels
            )
        self._nNumChannels = nNewNumChannels<|MERGE_RESOLUTION|>--- conflicted
+++ resolved
@@ -971,7 +971,7 @@
         vtTimeTrace: np.ndarray,
         vnChannels: Union[int, np.ndarray] = None,
         vfSamples: Union[float, np.ndarray] = None,
-        strInterpKind="linear",
+        strInterpKind = "linear",
         bPeriodic: bool = False,
         strName: str = None,
         nNumChannels: int = None,
@@ -1170,30 +1170,10 @@
         :return: np.ndarray with the time values corresponding to the given channel indices
         """
 
-<<<<<<< HEAD
         # - Use `_choose` to return time trace
         vtTimes, _, _ = self._choose(vnSelectChannels)
         return vtTimes
-=======
-        # - Check vnSelectChannels
-        assert (
-            np.min(vnSelectChannels) >= 0
-            and np.max(vnSelectChannels) < self.nNumChannels
-        ), "`vnSelectChannels` must be between 0 and {}".format(
-            np.max(self.vnChannels - 1)
-        )
-
-        # - If single ID is provided
-        if isinstance(vnSelectChannels, int):
-            return self.vtTimeTrace[self.vnChannels == vnSelectChannels]
-
-        else:
-            # - Make sure elements in vnSelectChannels are unique for better performance
-            vnSelectChannels = np.unique(vnSelectChannels)
-
-            # - Find and return times of matching samples
-            return self.vtTimeTrace[np.isin(self._vnChannels, vnSelectChannels)]
->>>>>>> 4364f8b3
+
 
     def plot(self, vtTimes: np.ndarray = None, **kwargs):
         """
