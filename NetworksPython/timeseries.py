"""
timeseries.py - Classes to manage time series
"""

import numpy as np
import scipy.interpolate as spint
from warnings import warn
import copy
from typing import Union, List, Tuple, Optional, Iterable
import collections

try:
    import matplotlib as mpl
    from matplotlib import pyplot as plt

    _MPL_AVAILABLE = True
    _global_plotting_backend = "matplotlib"
except ModuleNotFoundError:
    _MPL_AVAILABLE = False
try:
    import holoviews as hv

    _HV_AVAILABLE = True
    if not _MPL_AVAILABLE:
        _global_plotting_backend = "holoviews"
except ModuleNotFoundError:
    _HV_AVAILABLE = False
    if not _MPL_AVAILABLE:
        _global_plotting_backend = None

# - Define exports
__all__ = [
    "TimeSeries",
    "TSEvent",
    "TSContinuous",
<<<<<<< HEAD
    "set_plotting_backend",
    "get_plotting_backend",
    "load_ts_from_file",
=======
    "set_global_ts_plotting_backend",
    "get_global_ts_plotting_backend",
>>>>>>> 91b8dcef
]

# - Type alias for array-like objects
ArrayLike = Union[np.ndarray, List, Tuple]

### -- Code for setting plotting backend

# - Absolute tolerance, e.g. for comparing float values
_TOLERANCE_ABSOLUTE = 1e-9

# - Global plotting backend
<<<<<<< HEAD
def set_plotting_backend(backend: Union[str, None], verbose: bool = True):
    """
    Set the plotting backend for use by :py:class:`TimeSeries` classes

    :param str backend:     One of {"holoviews", "matplotlib"}
    :param bool verbose:    If ``True``, print feedback about the backend. Default: ``True``
    """
=======
def set_global_ts_plotting_backend(backend: Union[str, None], verbose=True):
    global _global_plotting_backend
>>>>>>> 91b8dcef
    if backend in ("holoviews", "holo", "Holoviews", "HoloViews", "hv"):
        if _HV_AVAILABLE:
            _global_plotting_backend = "holoviews"
            if verbose:
                print("Global plotting backend has been set to holoviews.")
        else:
            raise RuntimeError("Holoviews is not available.")
    elif backend in ("matplotlib", "mpl", "mp", "pyplot", "plt"):
        if _MPL_AVAILABLE:
            _global_plotting_backend = "matplotlib"
            if verbose:
                print("Global plotting backend has been set to matplotlib.")
        else:
            raise RuntimeError("Matplotlib is not available.")

    elif backend is None:
        _global_plotting_backend = None
        if verbose:
            print("No global plotting backend is set.")

    else:
        raise ValueError("Plotting backend not recognized.")


<<<<<<< HEAD
def get_plotting_backend() -> str:
    """
    Return a string representing the current plotting backend

    :return str:    Current plotting backend. One of  {"holoviews", "matplotlib"}
    """
=======
def get_global_ts_plotting_backend() -> str:
>>>>>>> 91b8dcef
    return _global_plotting_backend


def _extend_periodic_times(
    t_start: float, t_stop: float, series: "TimeSeries"
) -> np.ndarray:
    """
    Replicate out a periodic time base for later trimming, to ensure that the original time base is repeated correctly

    :param float t_start:       Desired start time of the new series
    :param float t_stop:        Desired end time of the new series
    :param TimeSeries series:   The periodic :py:class:`TimeSeries` to replicate

    :return np.array:           A vector of times corresponding to the replicated time base
    """
    # - Repeat events sufficiently often
    # Number of additional required repetitions to append before and after
    num_reps_after = (
        int(np.ceil((t_stop - series.t_start) / series.duration))
        if t_stop > series.t_stop
        else 1
    )
    num_reps_before = (
        int(np.ceil((series.t_start - t_start) / series.duration))
        if t_start < series.t_start
        else 0
    )
    num_reps_total = num_reps_before + num_reps_after

    # - Correct times so they extend over the prolongued period and do not repeat
    # Enumerate periods so that originally defined period is 0
    periods = np.arange(num_reps_total) - num_reps_before
    correct_periods = series.duration * np.repeat(periods, series.times.size)

    return np.tile(series.times, num_reps_total) + correct_periods


## - Convenience method to return a nan array
def full_nan(shape: Union[tuple, int]) -> np.array:
    """
    Build an all-NaN array

    :param ArrayLike[int] shape:    The desired shape of the NaN matrix

    :return np.array:               The all-NaN matrix
    """
    a = np.empty(shape)
    a.fill(np.nan)
    return a


### --- TimeSeries base class


class TimeSeries:
    """
    Super-class to represent a continuous or event-based time series. You should use the subclasses :py:class:`TSContinuous` and :py:class:`TSEvent` to represent continuous-time and event-based time series, respectively. See :ref:`timeseriesdocs` for futher explanation and examples.
    """

    def __init__(
        self,
        times: ArrayLike,
        periodic: bool = False,
        t_start: Optional[float] = None,
        t_stop: Optional[float] = None,
        plotting_backend: Optional[str] = None,
        name: str = "unnamed",
    ):
        """
        TimeSeries - Represent a continuous or event-based time series

        :param ArrayLike times:                 [Tx1] vector of time samples
        :param bool periodic:                   Treat the time series as periodic around the end points. Default: ``False``
        :param Optional[float] t_start:         If not ``None``, the series start time is ``t_start``, otherwise ``times[0]``
        :param Optional[float] t_stop:          If not ``None``, the series stop time is ``t_stop``, otherwise ``times[-1]``
        :param Optional[str] plotting_backend:  Determines plotting backend. If ``None``, backend will be chosen automatically based on what is available.
        :param str name:                        Name of the TimeSeries object. Default: ``unnamed``
        """

        # - Convert time trace to numpy arrays
        times = np.atleast_1d(times).flatten().astype(float)

        if (np.diff(times) < 0).any():
            raise ValueError(
                f"TimeSeries `{name}`: The time trace must be not decreasing"
            )

        # - Assign attributes
        self._times = times
        self.periodic = periodic
        self.name = name
        self._t_start = (
            (0 if np.size(times) == 0 else times[0])
            if t_start is None
            else float(t_start)
        )
        self.t_stop = (
            (self.t_start if np.size(times) == 0 else times[-1])
            if t_stop is None
            else float(t_stop)
        )
        self.set_plotting_backend(
            plotting_backend if plotting_backend is not None else None, verbose=False
        )

    def delay(self, offset: Union[int, float], inplace: bool = False) -> "TimeSeries":
        """
        delay() - Return a copy of self that is delayed by an offset.
                  For delaying self, use the ``inplace`` argument, or ``.times += ...`` instead.

        :param float Offset:    Time by which to offset this time series
        :param bool inplace:    Conduct operation in-place (Default: False; create a copy)
        :return TimeSeries: New TimeSeries, delayed
        """
        if not inplace:
            series = self.copy()
        else:
            series = self

        # - Store previous t_start and t_stop
        t_start_old = series.t_start
        t_stop_old = series.t_stop

        # - Shift time trace
        if not self.isempty():
            series.times += offset
        # - Shift t_start and t_stop
        series._t_start = t_start_old + offset
        series._t_stop = t_stop_old + offset

        return series

    def isempty(self) -> bool:
        """
        isempty() - Test if this TimeSeries object is empty

        :return bool: True iff the TimeSeries object contains no samples
        """
        return np.size(self.times) == 0

    def print(self):
        """print() - Print an overview of the time series."""
        print(self.__repr__())

    def set_plotting_backend(self, backend: Union[str, None], verbose: bool = True):
        """
        set_plotting_backend() - Set which plotting backend to use with the .plot() method

        :param str backend:     Specify a backend to use. Supported: {"holoviews", "matplotlib"}
        :param bool verbose:    If True, print feedback about which backend has been set
        """
        if backend in ("holoviews", "holo", "Holoviews", "HoloViews", "hv"):
            if _HV_AVAILABLE:
                self._plotting_backend = "holoviews"
                if verbose:
                    print(
                        "{} `{}`: Plotting backend has been set to holoviews.".format(
                            type(self).__name__, self.name
                        )
                    )
            else:
                raise RuntimeError("Holoviews is not available.")

        elif backend in ("matplotlib", "mpl", "mp", "pyplot", "plt"):
            if _MPL_AVAILABLE:
                self._plotting_backend = "matplotlib"
                if verbose:
                    print(
                        "{} `{}`: Plotting backend has been set to matplotlib.".format(
                            type(self).__name__, self.name
                        )
                    )
            else:
                raise RuntimeError("Matplotlib is not available.")

        elif backend is None:
            self._plotting_backend = None
            if verbose:
                print(
                    "{} `{}`: Using global plotting backend.".format(
                        type(self).__name__, self.name
                    )
                )

        else:
            raise ValueError("Plotting backend not recognized.")

    def copy(self) -> "TimeSeries":
        """
        copy() - Return a deep copy of this time series

        :return TimeSeries: copy of `self`
        """
        return copy.deepcopy(self)

    def _modulo_period(
        self, times: Union[ArrayLike, float, int]
    ) -> Union[ArrayLike, float, int]:
        """_modulo_period - Calculate provided times modulo `self.duration`"""
        return self.t_start + np.mod(times - self.t_start, self.duration)

    def __len__(self):
        return self._times.size

    @property
    def times(self):
        """ (ArrayLike[float]) Array of sample times """
        return self._times

    @times.setter
    def times(self, new_times: ArrayLike):
        # - Check time trace for correct size
        if np.size(new_times) != np.size(self._times):
            raise ValueError(
                f"TSContinuous `{self.name}`: "
                + "New time trace must have the same number of elements as the original trace."
            )

        # - Make sure time trace is sorted
        if (np.diff(new_times) < 0).any():
            raise ValueError(
                f"TSContinuous `{self.name}`: "
                + "The time trace must be sorted and not decreasing"
            )

        # - Store new time trace
        self._times = np.atleast_1d(new_times).flatten().astype(float)

        if np.size(self._times) > 0:
            # - Fix t_start and t_stop
            self._t_start = min(self._t_start, new_times[0])
            self._t_stop = max(self._t_stop, new_times[-1])

    @property
    def t_start(self) -> float:
        """ (float) Start time of time series"""
        return self._t_start

    @t_start.setter
    def t_start(self, new_start):
        try:
            # - Largest allowed value for new_start
            max_start = self._times[0] if self._times.size > 0 else self._t_stop
            if new_start <= max_start:
                self._t_start = float(new_start)
            else:
                raise ValueError(
                    "TimeSeries `{}`: t_start must be less or equal to {}. It was {}.".format(
                        self.name, max_start, new_start
                    )
                )
        except AttributeError:
            # - If self._t_stop is not defined yet (instantiation)
            self._t_start = float(new_start)

    @property
    def t_stop(self) -> float:
        """ (float) Stop time of time series (final sample) """
        return self._t_stop

    @t_stop.setter
    def t_stop(self, new_stop):
        # - Smallest allowed value for new_stop
        min_stop = self._times[-1] if self._times.size > 0 else self._t_start
        if new_stop >= min_stop:
            self._t_stop = new_stop
        else:
            raise ValueError(
                "TimeSeries `{}`: t_stop must be greater or equal to {}. It was {}.".format(
                    self.name, min_stop, new_stop
                )
            )

    @property
    def duration(self) -> float:
        """ (float) Duration of TimeSeries """
        return self._t_stop - self._t_start

    @property
    def plotting_backend(self):
        """ (str) Current plotting backend"""
        return (
            self._plotting_backend
            if self._plotting_backend is not None
            else _global_plotting_backend
        )


### --- Continuous-valued time series


class TSContinuous(TimeSeries):
    """
    Represents a continuously-sampled time series. Mutliple time series can be represented by a single :py:class:`.TSContinuous` object, and have identical time bases. Temporal periodicity is supported. See :ref:`timeseriesdocs` for further explanation and examples.

    :Examples:

    Build a linearly-increasing time series that extends from 0 to 1 second

    >>> time_base = numpy.linspace(0, 1, 100)
    >>> samples = time_base
    >>> ts = TSContinuous(time_base, samples)

    Build a periodic time series as a sinusoid

    >>> time_base = numpy.linspace(0, 2 * numpy.pi, 100)
    >>> samples = numpy.sin(time_base)
    >>> ts = TSContinuous(time_base, samples, periodic = True)

    Build an object containing five random time series

    >>> time_base = numpy.linspace(0, 1, 100)
    >>> samples = numpy.random.rand((100, 5))
    >>> ts = TSContinuous(time_base, samples)

    Manipulate time series using standard operators

    >>> ts + 5
    >>> ts - 3
    >>> ts * 2
    >>> ts / 7
    >>> ts // 3
    >>> ts ** 2
    >>> ts1 + ts2
    ...

    Manipulate time series data in time

    >>> ts.delay(4)
    >>> ts.clip(start, stop, [channel1, channel2, channel3])

    Combine time series data

    >>> ts1.append_t(ts2)    # Appends the second time series, along the time axis
    >>> ts1.append_c(ts2)    # Appends the second time series as an extra channel

    .. note:: All :py:class:`TSContinuous` manipulation methods return a copy by default. Most methods accept an optional ``inplace`` flag, which if ``True`` causes the operation to be performed in place.

    Resample a time series using functional notation, list notation, or using the :py:func:`.resample` method.

    >>> ts(0.5)
    >>> ts([0, .1, .2, .3])
    >>> ts(numpy.array([0, .1, .2, .3]))
    >>> ts[0.5]
    >>> ts[0, .1, .2, .3]
    >>> ts.resample(0.5)
    >>> ts.resample([0, .1, .2, .3])

    Resample using slice notation

    >>> ts[0:.1:1]

    Resample and select channels simultaneously

    >>> ts[0:.1:1, :3]

    """

    def __init__(
        self,
        times: Optional[ArrayLike] = None,
        samples: Optional[ArrayLike] = None,
        num_channels: Optional[int] = None,
        periodic: bool = False,
        t_start: Optional[float] = None,
        t_stop: Optional[float] = None,
        name: str = "unnamed",
        interp_kind: str = "linear",
    ):
        """
        TSContinuous - Represents a continuously-sample time series, supporting interpolation and periodicity.

        :param ArrayLike times:             [Tx1] vector of time samples
        :param ArrayLike samples:           [TxM] matrix of values corresponding to each time sample
        :param Optional[in] num_channels:   If ``samples`` is None, determines the number of channels of ``self``. Otherwise it has no effect at all.
        :param bool periodic:               Treat the time series as periodic around the end points. Default: False
        :param float t_start:               If not None, the series start time is t_start, otherwise times[0]
        :param float t_stop:                If not None, the series stop time is t_stop, otherwise times[-1]
        :param str name:                    Name of the ``TSContinuous`` object. Default: ``unnamed``
        :param str interp_kind:             Specify the interpolation type. Default: ``linear``

        If the time series is not periodic (the default), then NaNs will be returned for any extrapolated values.
        """

        if times is None:
            times = np.array([])
        if samples is None:
            num_channels = 0 if num_channels is None else num_channels
            samples = np.zeros((0, num_channels))

        # - Convert everything to numpy arrays
        times = np.atleast_1d(times).flatten().astype(float)
        samples = np.atleast_1d(samples)

        # - Check arguments
        if np.any(np.diff(times) < 0):
            raise ValueError(
                f"TSContinuous `{name}`: The time trace must be sorted and not decreasing."
            )

        # - Initialize superclass
        super().__init__(
            times=times, periodic=periodic, t_start=t_start, t_stop=t_stop, name=name
        )

        # - Assign attributes
        self.interp_kind = interp_kind
        self.samples = samples.astype("float")

    ## -- Methods for plotting and printing

    def plot(
        self,
        times: Union[int, float, ArrayLike] = None,
        target: Union["mpl.axes.Axes", "hv.Curve", "hv.Overlay", None] = None,
        channels: Union[ArrayLike, int, None] = None,
        *args,
        **kwargs,
    ):
        """
        Visualise a time series on a line plot

        :param Optional[ArrayLike] times: Time base on which to plot. Default: time base of time series
        :param Optional target:  Axes (or other) object to which plot will be added.
        :param Optional[ArrayLike] channels:  Channels of the time series to be plotted.
        :param args, kwargs:  Optional arguments to pass to plotting function

        :return: Plot object. Either holoviews Layout, or matplotlib plot
        """
        if times is None:
            times = self.times
            samples = self.samples
        else:
            samples = self(times)
        if channels is not None:
            samples = samples[:, channels]

        if target is None:
            # - Determine plotting backend
            if self._plotting_backend is None:
                backend = _global_plotting_backend
            else:
                backend = self._plotting_backend
            if backend == "holoviews":
                if kwargs == {}:
                    vhCurves = [
                        hv.Curve((times, data)).redim(x="Time") for data in samples.T
                    ]
                else:
                    vhCurves = [
                        hv.Curve((times, data)).redim(x="Time").options(*args, **kwargs)
                        for data in samples.T
                    ]

                if len(vhCurves) > 1:
                    return hv.Overlay(vhCurves).relabel(group=self.name)
                else:
                    return vhCurves[0].relabel(self.name)

            elif backend == "matplotlib":
                # - Add `self.name` as label only if a label is not already present
                kwargs["label"] = kwargs.get("label", self.name)
                return plt.plot(times, samples, **kwargs)
            else:
                raise RuntimeError(
                    f"TSContinuous: `{self.name}`: No plotting back-end set."
                )

        else:
            # - Infer current plotting backend from type of `target`
            if isinstance(target, (hv.Curve, hv.Overlay)):
                if _HV_AVAILABLE:
                    if kwargs == {}:
                        for data in samples.T:
                            target *= hv.Curve((times, data)).redim(x="Time")
                    else:
                        for data in samples.T:
                            target *= (
                                hv.Curve((times, data))
                                .redim(x="Time")
                                .options(*args, **kwargs)
                            )
                    return target.relabel(group=self.name)
                else:
                    raise RuntimeError(
                        f"TSContinuous `{self.name}`: Holoviews is not available."
                    )

            elif isinstance(target, mpl.axes.Axes):
                if _MPL_AVAILABLE:
                    # - Add `self.name` as label only if a label is not already present
                    kwargs["label"] = kwargs.get("label", self.name)
                    target.plot(times, samples, **kwargs)
                    return target
                else:
                    raise RuntimeError(
                        f"TSContinuous `{self.name}`: Holoviews is not available."
                    )
            else:
                raise TypeError(
                    f"TSContinuous: `{self.name}`: Unrecognized type for `target`. "
                    + "It must be matplotlib Axes or holoviews Curve or Overlay."
                )

    def print(
        self,
        full: bool = False,
        num_first: int = 4,
        num_last: int = 4,
        limit_shorten: int = 10,
    ):
        """
        Print an overview of the time series and its values

        :param bool full:          Print all samples of ``self``, no matter how long it is
        :param int num_first:      Shortened version of printout contains samples at first ``num_first`` points in ``self.times``
        :param int num_last:       Shortened version of printout contains samples at last ``num_last`` points in ``self.times``
        :param int limit_shorten:  Print shortened version of self if it comprises more than ``limit_shorten`` time points and if ``full`` is False
        """

        s = "\n"
        if len(self.times) <= 10 or full:
            summary = s.join(
                [
                    "{}: \t {}".format(t, samples)
                    for t, samples in zip(self.times, self.samples)
                ]
            )
        else:
            summary0 = s.join(
                [
                    "{}: \t {}".format(t, samples)
                    for t, samples in zip(
                        self.times[:num_first], self.samples[:num_first]
                    )
                ]
            )
            summary1 = s.join(
                [
                    "{}: \t {}".format(t, samples)
                    for t, samples in zip(
                        self.times[-num_last:],
                        self.samples[-num_last + int(self.periodic) :],
                    )
                ]
            )
            if self.periodic:
                summary1 += f"\n{self.times[-1]}: \t {self(self.times[-1])}"
                summary1 += "\n\t (...periodic...)"
            summary = summary0 + "\n\t...\n" + summary1
        print(self.__repr__() + "\n" + summary)

    def save(self, path: str):
        """
        Save this time series as an ``npz`` file using np.savez

        :param str path:    Path to save file
        """

        # - Make sure path is a string (and not a Path object)
        path = str(path)

        # - Some modules add a `trial_start_times` attribute to the object.
        trial_start_times = (
            self.trial_start_times if hasattr(self, "trial_start_times") else None
        )

        # - Write the file
        np.savez(
            path,
            times=self.times,
            samples=self.samples,
            t_start=self.t_start,
            t_stop=self.t_stop,
            interp_kind=self.interp_kind,
            periodic=self.periodic,
            name=self.name,
            str_type="TSContinuous",  # Indicate that this object is TSContinuous
            trial_start_times=trial_start_times,
        )
        missing_ending = path.split(".")[-1] != "npz"  # np.savez will add ending
        print(
            "TSContinuous `{}` has been stored in `{}`.".format(
                self.name, path + missing_ending * ".npz"
            )
        )

    ## -- Methods for finding and extracting data

    def contains(self, times: Union[int, float, ArrayLike]) -> bool:
        """
        Does the time series contain the time range specified in the given time trace?

        :param ArrayLike times: Array-like containing time points

        :return bool:           True iff all specified time points are contained within this time series
        """
        return (
            True
            if self.t_start <= np.min(times) and self.t_stop >= np.max(times)
            else False
        )

    ## -- Methods for manipulating timeseries

    def clip(
        self,
        t_start: Optional[float] = None,
        t_stop: Optional[float] = None,
        channels: Union[int, ArrayLike, None] = None,
        include_stop: bool = True,
        sample_limits: bool = True,
        inplace: bool = False,
    ) -> "TSContinuous":
        """
        clip() - Return a TSContinuous which is restricted to given time limits and only contains events of selected channels

        :param float t_start:       Time from which on events are returned
        :param float t_stop:        Time until which events are returned
        :param ArrayLike channels:  Channels of which events are returned
        :param bool include_stop:   True -> If there are events with time ``t_stop`` include them. False -> Exclude these samples. Default: True.
        :param bool sample_limits:  If True, make sure that a sample exists at ``t_start`` and, if ``include_stop`` is True, at ``t_stop``, as long as not both are None.
        :param bool inplace:        Conduct operation in-place (Default: False; create a copy)

        :return TSContinuous:       clipped_series:     New TSContinuous clipped to bounds
        """
        # - Create a new time series, or modify this time series
        if not inplace:
            clipped_series = self.copy()
        else:
            clipped_series = self

        # Handle `None` time limits
        t_start: float = self.t_start if t_start is None else t_start
        include_stop = True if t_stop is None else include_stop
        t_stop: float = self.t_stop if t_stop is None else t_stop

        # - Ensure time bounds are sorted
        t_start, t_stop = sorted((t_start, t_stop))

        # - Handle periodic time series
        times_to_choose: np.ndarray = (
            _extend_periodic_times(t_start, t_stop, clipped_series)
            if clipped_series.periodic
            else clipped_series.times
        )

        # - Mark which times lie within bounds
        times_in_limits: np.ndarray = np.logical_and(
            times_to_choose >= t_start, times_to_choose < t_stop
        )
        if include_stop:
            # - Include samples at time `t_stop`
            times_in_limits[times_to_choose == t_stop] = True
        # - Pick matching times
        times: np.ndarray = times_to_choose[times_in_limits]
        if sample_limits:
            add_start: bool = times.size == 0 or times[0] > t_start
            if not clipped_series.contains(t_start):
                warn(
                    f"TSContinuous '{self.name}`: `t_start` beyond interpolation-range. "
                )
            add_stop: bool = times.size == 0 or (times[-1] < t_stop and include_stop)
            if not clipped_series.contains(t_stop):
                warn(
                    f"TSContinuous '{self.name}`: `t_stop` beyond interpolation-range. "
                )
            # - Only generate new array once
            if add_start and add_stop:
                times = np.r_[t_start, times, t_stop]
            elif add_start:
                times = np.r_[t_start, times]
            elif add_stop:
                times = np.r_[times, t_stop]

        # - Sample at the chosen time points and return
        clipped_series.resample(times, channels, inplace=True)
        # - Update t_start and t_stop
        clipped_series._t_start = t_start
        clipped_series._t_stop = t_stop

        return clipped_series

    def resample(
        self,
        times: Union[int, float, ArrayLike],
        channels: Union[int, float, ArrayLike, None] = None,
        inplace: bool = False,
    ) -> "TSContinuous":
        """
        Return a new time series sampled to the supplied time base

        :param ArrayLike times:                 T desired time points to resample
        :param Optional[ArrayLike] channels:    Channels to be used. Default: None (use all channels)
        :param bool inplace:                    True -> Conduct operation in-place (Default: False; create a copy)
        :return TSContinuous:                   Time series resampled to new time base and with desired channels.
        """
        if not inplace:
            resampled_series = self.copy()
        else:
            resampled_series = self

        # - Make sure `times` is array
        times = np.atleast_1d(times)

        # - Resample time series
        if channels is None:
            resampled_series._samples = self(times)
        else:
            # - Convert to 1d array so that integer as index also results in 2D samples
            channels = np.atleast_1d(channels)
            if self.num_channels == 0 and channels.size > 0:
                # - Handle empty series
                raise IndexError(
                    f"TSContinuous `{self.name}` does not have any channels."
                )
            try:
                resampled_series._samples = self(times)[:, channels]
            except IndexError:
                raise IndexError(
                    f"TSContinuous `{self.name}`: "
                    + f"Channels must be between 0 and {self.num_channels - 1}."
                )
        resampled_series._times = times
        if times.size > 0:
            resampled_series._t_start = times[0]
            resampled_series._t_stop = times[-1]
        resampled_series._create_interpolator()
        return resampled_series

    ## -- Methods for combining time series

    def merge(
        self,
        other_series: "TSContinuous",
        remove_duplicates: bool = True,
        inplace: bool = False,
    ) -> "TSContinuous":
        """
        Merge another time series to this one, by interleaving in time. Maintain each time series' time values and channel IDs.

        :param TSContinuous other_series:           time series that is merged to self
        :param Optional[bool] remove_duplicates:    If ``True``, time points in ``other_series.times`` that are also in ``self.times`` are discarded. Otherwise they are included in the new time trace and come after the corresponding points of self.times.
        :param Optional[bool] inplace:              Conduct operation in-place (Default: ``False``; create a copy)

        :return TSContinuous:                       The merged time series
        """

        # - Check other_series
        if not isinstance(other_series, TSContinuous):
            raise TypeError(
                f"TSContinuous `{self.name}`: "
                + "`other_series` must be a TSContinuous object."
            )

        if self.num_channels == 0 and len(self) == 0:
            # - Handle empty `self`
            self._samples = np.zeros((0, other_series.num_channels))

        if other_series.num_channels != self.num_channels:
            raise ValueError(
                f"TSContinuous `{self.name}`: `other_series` must include "
                f"the same number of traces ({self.num_channels})."
            )

        # - Create a new time series, or modify this time series
        if not inplace:
            merged_series = self.copy()
        else:
            merged_series = self

        # - If the other TimeSeries is empty, just return
        if other_series.isempty():
            return merged_series

        # - If remove_duplicates == True and time ranges overlap,  find and remove
        #   time points of other_series that are also included in self (assuming both
        #   TimeSeries have a sorted vTimeTrace)
        if remove_duplicates and not (
            self.t_start > other_series.t_stop or self.t_stop < other_series.t_start
        ):
            # Determine region of overlap
            overlap: np.ndarray = np.where(
                (self.times >= other_series.t_start)
                & (self.times <= other_series.t_stop)
            )[0]
            # Array of bools indicating which sampled time points of other_series do not occur in self
            is_unique = np.array(
                [(t != self.times[overlap]).all() for t in other_series.times]
            )
            # Time trace and samples to be merged into self
            times_other: np.ndarray = other_series.times[is_unique]
            samples_other: np.ndarray = other_series.samples[is_unique]
        else:
            times_other: np.ndarray = other_series.times
            samples_other: np.ndarray = other_series.samples

        # - Merge time traces and samples
        times_new: np.ndarray = np.concatenate((self._times, times_other))
        samples_new: np.ndarray = np.concatenate((self.samples, samples_other), axis=0)

        #  - Indices for sorting new time trace and samples. Use mergesort as stable sorting algorithm.
        viSorted: np.ndarray = np.argsort(times_new, kind="mergesort")

        # - Update data of new time series
        merged_series._times = times_new[viSorted]
        merged_series._samples = samples_new[viSorted]
        merged_series._t_start: float = min(self.t_start, other_series.t_start)
        merged_series._t_stop: float = max(self.t_stop, other_series.t_stop)

        # - Create new interpolator
        merged_series._create_interpolator()

        # - Return merged TS
        return merged_series

    def append_c(
        self, other_series: "TSContinuous", inplace: bool = False
    ) -> "TSContinuous":
        """
        Append another time series to this one, along the samples axis (i.e. add new channels)

        :param TSContinuous other_series:   Another time series. Will be resampled to the time base of ``self`` :py:class:`TSContinuous object
        :param bool inplace:                Conduct operation in-place (Default: ``False``; create a copy)

        :return TSContinuous:               Current time series, with new channels appended
        """
        # - Check other_series
        if not isinstance(other_series, TSContinuous):
            raise TypeError(
                f"TSContinuous `{self.name}`: "
                + "`other_series` must be a TSContinuous object."
            )

        # - Resample other_series to own time base
        other_samples = other_series(self.times)

        # - Create a new time series, or modify this time series
        if not inplace:
            appended_series = self.copy()
        else:
            appended_series = self

        # - Combine samples
        appended_series.samples = np.concatenate(
            (np.atleast_2d(appended_series.samples), other_samples), 1
        )

        # - Create new interpolator
        appended_series._create_interpolator()

        # - Return appended TS
        return appended_series

    def append_t(
        self,
        other_series: "TSContinuous",
        offset: Optional[float] = None,
        inplace: bool = False,
    ) -> "TSContinuous":
        """
        Append another time series to this one, along the time axis

        :param TSContinuous other_series:   Another time series. Will be tacked on to the end of the called series object. ``other_series`` must have the same number of channels
        :param Optional[float] offset:      If not None, defines distance between last sample of ``self`` and first sample of ``other_series``. Otherwise the offset will be the median of all timestep sizes of ``self.samples``.
        :param bool inplace:                Conduct operation in-place (Default: ``False``; create a copy)

        :return TSContinuous:               Time series containing data from ``self``, with the other series appended in time
        """

        if offset is None:
            # - If ``self`` is empty then append new elements directly. Otherwise leave an offset
            #   corresponding to the median distance between time points in `self._times`.
            offset = np.median(np.diff(self._times)) if self.times.size > 0 else 0

        # - Time by which ``other_series`` has to be delayed
        delay = self.t_stop + offset - other_series.t_start

        # - Let ``self.merge()`` do the rest
        return self.merge(
            other_series.delay(delay), remove_duplicates=False, inplace=inplace
        )

    ## -- Internal methods

    def _create_interpolator(self):
        """
        Build an interpolator for the samples in this TimeSeries.

        Replaces the current interpolator.
        """
        if np.size(self.times) == 0:
            self.interp = lambda t: None

        elif np.size(self.times) == 1:
            # - Handle sample for single time step (`interp1d` would cause error)
            def single_sample(t):
                times = np.array(t).flatten()
                samples = np.empty((times.size, self.num_channels))
                samples.fill(np.nan)
                samples[times == self.times[0]] = self.samples[0]
                return samples

            self.interp = single_sample

        else:
            # - Construct interpolator
            self.interp = spint.interp1d(
                self._times,
                self._samples,
                kind=self.interp_kind,
                axis=0,
                assume_sorted=True,
                bounds_error=False,
            )

    def _interpolate(self, times: Union[int, float, ArrayLike]) -> np.ndarray:
        """
        Interpolate the time series to the provided time points

        :param ArrayLike times: Array of ``T`` desired interpolated time points

        :return np.ndarray:     Array of interpolated values. Will have the shape ``TxN``, where ``N`` is the number of channels in ``self``
        """
        # - Enforce periodicity
        if self.periodic and self.duration > 0:
            times = (np.asarray(times) - self._t_start) % self.duration + self._t_start

        samples = self.interp(times)

        # - Handle empty series
        if samples is None:
            return np.zeros((np.size(times), 0))
        else:
            return np.reshape(self.interp(times), (-1, self.num_channels))

    def _compatible_shape(self, other_samples) -> np.ndarray:
        """
        Attempt to make ``other_samples`` a compatible shape to ``self.samples``.

        :param ArrayLike other_samples: Samples to convert

        :return np.ndarray:             Array the same shape as ``self.samples``
        :raises:                        ValueError if broadcast fails
        """
        try:
            return np.broadcast_to(other_samples, self.samples.shape).copy()
        except ValueError:
            raise ValueError(
                f"TSContinuous `{self.name}`: Input data (shape {other_samples.shape})"
                f" could not be broadcast to samples shape ({self.samples.shape})."
            )

    ## -- Magic methods

    def __call__(self, times: Union[int, float, ArrayLike]):
        """
        ts(tTime1, tTime2, ...) - Interpolate the time series to the provided time points

        :param ArrayLike t_time:    Scalar, list or ``np.array`` of ``T`` desired interpolated time points
        :return np.array:           Array of interpolated values. Will have the shape ``TxN``
        """
        return self._interpolate(times)

    def __getitem__(
        self,
        # indices_time: Union[ArrayLike, float, slice, None] = None,
        # indices_channel: Union[ArrayLike, int, slice, None] = None,
        indices: Union[
            Tuple[
                Union[ArrayLike, float, slice, None], Union[ArrayLike, int, slice, None]
            ],
            ArrayLike,
            float,
            slice,
            None,
        ] = None,
    ) -> "TSContinuous":
        """
        ts[indices_time, indices_channel] - Interpolate the time series to the provided time points or, if a slice is provided between given limits with given step size. Use channels provided in indices_channel, in matching order.

        :param ArrayLike[float] indices_time:       float, array-like or slice of T desired interpolated time points
        :param ArrayLike[int] indices_channel:      int, array-like or slice of desired channels in desired order

        :return TSContinuous:                       TSContinuous with chosen time points and channels
        """
        # - Handle format of funciton argument
        if isinstance(indices, tuple):
            if len(indices) == 0:
                indices_time = indices_channel = None
            elif len(indices) == 1:
                # Assume indices refer to time
                indices_time = indices[0]
                indices_channel = None
            elif len(indices) == 2:
                # Both time and channel indices are given
                indices_time, indices_channel = indices
            else:
                raise IndexError(
                    f"TSContinuous: `{self.name}`: Supports at most 2 indices"
                    + " (times and channels)."
                )
        else:
            # Assume indices refer to time
            indices_time = indices
            indices_channel = None

        # - Handle channel indices
        if isinstance(indices_channel, slice):
            ch_start = 0 if indices_channel.start is None else indices_channel.start
            ch_stop = (
                self.num_channels
                if indices_channel.stop is None
                else indices_channel.stop
            )
            ch_step = 1 if indices_channel.step is None else indices_channel.step
            channels = np.arange(ch_start, ch_stop, abs(ch_step))
            if ch_step < 0:
                # - Invert order of channels
                channels = channels[::-1]
        else:
            channels = indices_channel

        # - Handle time indices
        if indices_time is None:
            indices_time = slice(None)

        if isinstance(indices_time, slice):
            if indices_time.step is None:
                # - Use `self.clip`
                return self.clip(
                    t_start=indices_time.start,
                    t_stop=indices_time.stop,
                    channels=channels,
                    inplace=False,
                    include_stop=indices_time.stop is None,
                    sample_limits=False,
                )
            else:
                # - Prepare time points for `self.resample`
                t_start: float = (
                    self.t_start if indices_time.start is None else indices_time.start
                )
                t_stop: float = (
                    self.t_stop if indices_time.stop is None else indices_time.stop
                )
                # - Determine time points at which series is sampled
                time_points: np.ndarray = np.arange(
                    t_start, t_stop, abs(indices_time.step)
                )
                # - Make sure time points are within limits
                time_points = time_points[
                    np.logical_and(
                        time_points >= self.t_start, time_points < self.t_stop
                    )
                ]
                # - Invert order if step is negative
                if indices_time.step < 0:
                    time_points = time_points[::-1]
        else:
            time_points = indices_time

        return self.resample(time_points, channels, inplace=False)

    def __repr__(self):
        """
        Return a string representation of this object

        :return str: String description
        """
        if self.isempty():
            beginning: str = f"Empty TSContinuous object `{self.name}` "
        else:
            beginning: str = "{}periodic TSContinuous object `{}` ".format(
                int(not self.periodic) * "non-", self.name
            )
        return beginning + "from t={} to {}. Samples: {}. Channels: {}".format(
            self.t_start, self.t_stop, self.samples.shape[0], self.num_channels
        )

    # - Iteration
    def __iter__(self):
        """__iter__ - Yield tuples of sample times and values"""
        for t, val in zip(self.times, self.samples):
            yield (t, val)

    ## -- Operator overloading

    # - Addition

    def __add__(self, other_samples):
        return self.copy().__iadd__(other_samples)

    def __radd__(self, other_samples):
        return self + other_samples

    def __iadd__(self, other_samples):
        if isinstance(other_samples, TSContinuous):
            other_samples = self._compatible_shape(other_samples(self.times))
        else:
            other_samples = self._compatible_shape(other_samples)

        # - Treat NaNs as zero
        is_nan_self = np.isnan(self.samples)
        is_nan_other = np.isnan(other_samples)
        self.samples[is_nan_self] = 0
        other_samples[is_nan_other] = 0

        # - Perform addition
        new_samples = self.samples + other_samples
        self.samples = new_samples

        # - Fill in nans
        self.samples[np.logical_and(is_nan_self, is_nan_other)] = np.nan

        return self

    # - Subtraction

    def __sub__(self, other_samples):
        return self.copy().__isub__(other_samples)

    def __rsub__(self, other_samples):
        return -(self - other_samples)

    def __isub__(self, other_samples):
        if isinstance(other_samples, TSContinuous):
            other_samples = self._compatible_shape(other_samples(self.times))
        else:
            other_samples = self._compatible_shape(other_samples)

        # - Treat NaNs as zero
        is_nan_self = np.isnan(self.samples)
        is_nan_other = np.isnan(other_samples)
        self.samples[is_nan_self] = 0
        other_samples[is_nan_other] = 0

        # - Perform subtraction
        self.samples -= other_samples

        # - Fill in nans
        self.samples[np.logical_and(is_nan_self, is_nan_other)] = np.nan

        return self

    # - Multiplication

    def __mul__(self, other_samples):
        return self.copy().__imul__(other_samples)

    def __rmul__(self, other_samples):
        return self * other_samples

    def __imul__(self, other_samples):
        if isinstance(other_samples, TSContinuous):
            other_samples = self._compatible_shape(other_samples(self.times))
        else:
            other_samples = self._compatible_shape(other_samples)

        # - Propagate NaNs
        is_nan_self = np.isnan(self.samples)
        is_nan_other = np.isnan(other_samples)

        # - Perform multiplication
        self.samples *= other_samples

        # - Fill in nans
        self.samples[np.logical_or(is_nan_self, is_nan_other)] = np.nan

        return self

    # - Division

    def __truediv__(self, other_samples):
        return self.copy().__itruediv__(other_samples)

    def __rtruediv__(self, other_samples):
        self_copy = self.copy()
        self_copy.samples = 1 / self_copy.samples
        return self_copy * other_samples

    def __itruediv__(self, other_samples):
        if isinstance(other_samples, TSContinuous):
            other_samples = self._compatible_shape(
                np.reshape(other_samples(self.times), (np.size(self.times), -1))
            )
        else:
            other_samples = self._compatible_shape(other_samples)

        # - Propagate NaNs
        is_nan_self = np.isnan(self.samples)
        is_nan_other = np.isnan(other_samples)

        # - Perform division
        self.samples /= other_samples

        # - Fill in nans
        self.samples[np.logical_or(is_nan_self, is_nan_other)] = np.nan

        # - Re-create interpolator
        self._create_interpolator()
        return self

    # - Floor division

    def __floordiv__(self, other_samples):
        return self.copy().__ifloordiv__(other_samples)

    def __rfloordiv__(self, other_samples):
        self_copy = self.copy()
        self_copy.samples = 1 / self_copy.samples
        return self_copy // (1 / other_samples)

    def __ifloordiv__(self, other_samples):
        if isinstance(other_samples, TSContinuous):
            other_samples = self._compatible_shape(other_samples(self.times))
        else:
            other_samples = self._compatible_shape(other_samples)

        # - Propagate NaNs
        is_nan_self = np.isnan(self.samples)
        is_nan_other = np.isnan(other_samples)

        # - Perform division
        self.samples //= other_samples

        # - Fill in nans
        self.samples[np.logical_or(is_nan_self, is_nan_other)] = np.nan

        return self

    # - Exponentiation

    def __pow__(self, exponent):
        return self.copy().__ipow__(exponent)

    def __rpow__(self, base):
        new_series = self.copy()

        base = new_series._compatible_shape(base)

        # - Propagate NaNs
        is_nan_self = np.isnan(new_series.samples)
        is_nan_other = np.isnan(base)

        # - Perform exponentiation
        new_series.samples = base ** new_series.samples

        # - Fill in nans
        new_series.samples[np.logical_or(is_nan_self, is_nan_other)] = np.nan

        return new_series

    def __ipow__(self, exponent):
        if isinstance(exponent, TSContinuous):
            exponent = self._compatible_shape(exponent(self.times))
        else:
            exponent = self._compatible_shape(exponent)

        # - Propagate NaNs
        is_nan_self = np.isnan(self.samples)
        is_nan_other = np.isnan(exponent)

        # - Perform exponentiation
        self.samples **= exponent

        # - Fill in nans
        self.samples[np.logical_or(is_nan_self, is_nan_other)] = np.nan

        return self

    # - Absolute

    def __abs__(self):
        self_copy = self.copy()
        self_copy.samples = np.abs(self_copy.samples)
        return self_copy

    # - Negative

    def __neg__(self):
        self_copy = self.copy()
        self_copy.samples = -self_copy.samples
        return self_copy

    ## -- Properties

    @property
    def samples(self):
        """(ArrayLike[float]) Value of time series at sampled times"""
        return self._samples

    @samples.setter
    def samples(self, new_samples: ArrayLike):
        # - Make sure that if assigned empty samples array, number of traces is implicityly
        #   with as second dimension of `new_samples`
        if np.size(new_samples) == 0 and np.ndim(new_samples) < 2:
            new_samples = new_samples.reshape(0, 0)

        # - Promote to 2d
        new_samples = np.atleast_2d(new_samples)

        # - Permit a one-dimensional sample input, promote to 2d
        if (new_samples.shape[0] == 1) and (np.size(self.times) > 1):
            new_samples = np.reshape(new_samples, (np.size(self.times), -1))

        # - Check samples for correct size
        if new_samples.shape[0] != np.size(self.times):
            raise ValueError(
                f"TSContinuous `{self.name}`: "
                + "New samples matrix must have the same number of samples as `.times`."
            )

        # - Store new time trace
        self._samples = new_samples

        # - Create a new interpolator
        self._create_interpolator()

    # - Extend setter of times to update interpolator
    @property
    def times(self):
        """ (ArrayLike[float]) Array of sample times """
        return self._times

    @times.setter
    def times(self, new_times: ArrayLike):
        super(TSContinuous, self.__class__).times.fset(self, new_times)

        # - Create a new interpolator
        self._create_interpolator()

    @property
    def num_traces(self):
        """(int) Synonymous to ``num_channels``"""
        return self.samples.shape[1]

    @property
    def num_channels(self):
        """(int) Number of channels (dimension of sample vectors) in this TimeSeries object"""
        return self.samples.shape[1]

    @property
    def max(self):
        """(float) Maximum value of time series"""
        return np.nanmax(self.samples)

    @property
    def min(self):
        """(float) Minimum value of time series"""
        return np.nanmin(self.samples)


### --- Event time series


class TSEvent(TimeSeries):
    """
    Represents a discrete time series, composed of binary events (present or absent). This class is primarily used to represent spike trains or event trains to communicate with spiking neuron layers, or to communicate with event-based computing systems. See :ref:`timeseriesdocs` for further explanation and examples.

    :py:class:`TSEvent` supports multiple channels of event time series encapsulated by a single object, as well as periodic time series.

    :Examples:

    Build a series of several random event times

    >>> times = numpy.cumsum(numpy.random.rand(10))
    >>> ts = TSEvent(times)

    """

    def __init__(
        self,
        times: ArrayLike = None,
        channels: Union[int, ArrayLike] = None,
        periodic: bool = False,
        t_start: Optional[float] = None,
        t_stop: Optional[float] = None,
        name: str = None,
        num_channels: int = None,
    ):
        """
        Represent discrete events in time

        :param ArrayLike[float] times:     ``Tx1`` vector of event times
        :param ArrayLike[int] channels:     ``Tx1`` vector of event channels (Default: all events are in channel 0)

        :param bool periodic:               Is this a periodic TimeSeries (Default: False; non-periodic)

        :param float t_start:               Explicitly specify the start time of this series. If ``None``, then ``times[0]`` is taken to be the start time
        :param float t_stop:                Explicitly specify the stop time of this series. If ``None``, then ``times[-1]`` is taken to be the stop time

        :param str name:                    Name of the time series (Default: None)

        :param int num_channels:            Total number of channels in the data source. If ``None``, max(channels) is taken to be the total channel number
        """

        # - Default time trace: empty
        if times is None:
            times = np.array([])
        else:
            times = np.atleast_1d(times).flatten().astype(float)

        # - Default channel: zero
        if channels is None or np.size(channels) == 0:
            channels = np.zeros(np.size(times))
            min_num_ch = min(np.size(times), 1)
        # - Handle scalar channel
        elif isinstance(channels, int):
            min_num_ch = channels + 1
            channels = np.array([channels for _ in times])
        # - Array-like of channels
        else:
            if np.size(channels) != np.size(times):
                # - Make sure item sizes match
                raise ValueError(
                    f"TSEvent `{name}`: `channels` must have the same number of "
                    + "elements as `times`, be an integer or None."
                )
            else:
                min_num_ch = np.amax(channels) + 1

        if num_channels is None:
            # - Infer number of channels from maximum channel id in channels
            num_channels = min_num_ch
        else:
            if num_channels < min_num_ch:
                raise ValueError(
                    f"TSEvent `{name}`: num_channels must be None or greater than the highest channel ID."
                )

        # - Initialize superclass
        super().__init__(
            times=times, periodic=periodic, t_start=t_start, t_stop=t_stop, name=name
        )

        # - Store total number of channels
        self._num_channels = int(num_channels)

        # - Store channels
        self.channels = np.array(channels, "int").flatten()

    def print(
        self,
        full: bool = False,
        num_first: int = 4,
        num_last: int = 4,
        limit_shorten: int = 10,
    ):
        """
        Print an overview of the time series and its values

        :param bool full:           Print all samples of ``self``, no matter how long it is. Default: ``False``
        :param int limit_shorten:   Print shortened version of ``self`` if it comprises more than ``limit_shorten`` time points and ``full`` is ``False``. Default: 4
        :param int num_first:       Shortened version of printout contains samples at first ``num_first`` points in ``self.times``. Default: 4
        :param int num_last:        Shortened version of printout contains samples at last ``num_last`` points in ``self.times``. Default: 4
        """

        s = "\n"
        if len(self.times) <= 10 or full:
            summary = s.join(
                [f"{t}: \t {ch}" for t, ch in zip(self.times, self.channels)]
            )
        else:
            summary0 = s.join(
                [
                    f"{t}: \t {ch}"
                    for t, ch in zip(self.times[:num_first], self.channels[:num_first])
                ]
            )
            summary1 = s.join(
                [
                    f"{t}: \t {ch}"
                    for t, ch in zip(self.times[-num_last:], self.channels[-num_last:])
                ]
            )
            summary = summary0 + "\n\t...\n" + summary1
        print(self.__repr__() + "\nTime \t Ch.-ID" + "\n" + summary)

    ## -- Methods for plotting and printing

    def plot(
        self,
        time_limits: Optional[Tuple[Optional[float], Optional[float]]] = None,
        target: Union["mpl.axes.Axes", "hv.Scatter", "hv.Overlay", None] = None,
        channels: Union[ArrayLike, int, None] = None,
        *args,
        **kwargs,
    ):
        """
        Visualise this time series on a scatter plot

        :param Optional[float, float] time_limits:  Tuple with times between which to plot. Default: plot all times
        :param Optional[axis] target:               Object to which plot will be added. Default: new plot
        :param ArrayLike[int] channels:             Channels that are to be plotted. Default: plot all channels
        :param args, kwargs:                        Optional arguments to pass to plotting function

        :return: Plot object. Either holoviews Layout, or matplotlib plot
        """
        # - Filter spikes by time
        if time_limits is None:
            t_start = self.t_start
            t_stop = self.t_stop
        else:
            exception_limits = (
                f"TSEvent `{self.name}`: `time_limits` must be None or tuple "
                + "of length 2."
            )
            try:
                # - Make sure `time_limits` has correct length
                if len(time_limits) != 2:
                    raise ValueError(exception_limits)
                else:
                    t_start = self.t_start if time_limits[0] is None else time_limits[0]
                    t_start = self.t_stop if time_limits[1] is None else time_limits[1]
            except TypeError:
                raise TypeError(exception_limits)
        # - Choose matching events
        times, channels = self(t_start, t_stop, channels)

        if target is None:
            if self._plotting_backend is None:
                backend = _global_plotting_backend
            else:
                backend = self._plotting_backend
            if backend == "holoviews":
                return (
                    hv.Scatter((times, channels), *args, **kwargs)
                    .redim(x="Time", y="Channel")
                    .relabel(self.name)
                )

            elif backend == "matplotlib":
                # - Add `self.name` as label only if a label is not already present
                kwargs["label"] = kwargs.get("label", self.name)
                return plt.scatter(times, channels, *args, **kwargs)

            else:
                raise RuntimeError(f"TSEvent: `{self.name}`: No plotting back-end set.")

        else:
            # - Infer current plotting backend from type of `target`
            if isinstance(target, (hv.Curve, hv.Overlay)):
                if _HV_AVAILABLE:
                    target *= (
                        hv.Scatter((times, channels), *args, **kwargs)
                        .redim(x="Time", y="Channel")
                        .relabel(self.name)
                    )
                    return target.relabel(group=self.name)
                else:
                    raise RuntimeError(
                        f"TSEvent: `{self.name}`: Holoviews not available."
                    )
            elif isinstance(target, mpl.axes.Axes):
                if _MPL_AVAILABLE:
                    # - Add `self.name` as label only if a label is not already present
                    kwargs["label"] = kwargs.get("label", self.name)
                    target.scatter(times, channels, *args, **kwargs)
                    return target
                else:
                    raise RuntimeError(
                        f"TSEvent: `{self.name}`: Matplotlib not available."
                    )
            else:
                raise TypeError(
                    f"TSEvent: `{self.name}`: Unrecognized type for `target`. "
                    + "It must be matplotlib Axes or holoviews Curve or Overlay."
                )

    ## -- Methods for manipulating timeseries

    def clip(
        self,
        t_start: Optional[float] = None,
        t_stop: Optional[float] = None,
        channels: Union[int, ArrayLike, None] = None,
        include_stop: bool = False,
        remap_channels: bool = False,
        inplace: bool = False,
    ) -> "TSEvent":
        """
<<<<<<< HEAD
        clip - Return a :py:class:`TSEvent` which is restricted to given time limits and only contains events of selected channels

        If time limits are provided, ``t_start`` and ``t_stop`` attributes of the new time series will correspond to those. If ``remap_channels`` is ``True``, channels IDs will be mapped to a continuous sequence of integers starting from 0 (e.g. [1, 3, 6]->[0, 1, 2]). In this case ``num_channels`` will be set to the number of different channels in ``channels``. Otherwise ``num_channels` will keep its original values, which is also the case for all other attributes. If ``inplace`` is True, modify ``self`` accordingly.

        :param Optional[float] t_start:             Time from which on events are returned. Default: ``self.t_start``
        :param Optional[float] t_stop:              Time until which events are returned. Default: ``self.t_stop``
        :param Optional[ArrayLike[int]] channels:   Channels of which events are returned. Default: All channels
        :param Optional[bool] include_stop:          If there are events with time ``t_stop``, include them or not. Default: ``False``, do not include events at ``t_stop``
        :param Optional[bool] remap_channels:        Map channel IDs to continuous sequence starting from 0. Set `num_channels` to largest new ID + 1. Default: ``False``, do not remap channels
        :param Optional[bool] inplace:              Iff ``True``, the operation is performed in place (Default: False)

        :return TSEvent:                            :py:`TSEvent` containing events from the requested channels
=======
        clip - Return a TSEvent which is restricted to given time limits and only
                 contains events of selected channels. If time limits are provided,
                 t_start and t_stop attributes will correspond to those. If
                 `remap_channels` is true, channels IDs will be mapped to continuous
                 sequence of integers starting from 0 (e.g. [1,3,6]->[0,1,2]). In this
                 case `num_channels` will be set to the number of different channels in `channels`.
                 Otherwise it will keep its original values, which is also the case for
                 all other attributes.
                 If `inplace` is True, modify `self` accordingly.

        :param t_start:       Time from which on events are returned
        :param t_stop:        Time until which events are returned
        :param channels:      Channels of which events are returned
        :param include_stop:  If there are events with time t_stop include them or not
        :param remap_channels:  Map channel IDs to continuous sequence startign from 0.
                                   Set `num_channels` to largest new ID + 1.
        :param inplace:       Specify whether operation should be performed in place (Default: False)
        :return: TSEvent containing events from the requested channels
>>>>>>> 91b8dcef
        """

        if not inplace:
            new_series = self.copy()
        else:
            new_series = self

        # - Extract matching events
        time_data, channel_data = new_series(t_start, t_stop, channels, include_stop)

        # - Update new timeseries
        new_series._times = time_data
        if t_start is not None:
            new_series._t_start = t_start
        if t_stop is not None:
            new_series._t_stop = t_stop
        if remap_channels:
            if channel_data.size > 0:
                # - Set channel IDs to sequence starting from 0
                unique_channels, channel_indices = np.unique(
                    channel_data, return_inverse=True
                )
                num_channels = unique_channels.size
                new_series._channels = np.arange(num_channels)[channel_indices]
            else:
                new_series._channels = channel_data
            new_series._num_channels = (
                np.unique(channels).size
                if channels is not None
                else np.unique(channel_data).size
            )
        else:
            new_series._channels = channel_data

        return new_series

<<<<<<< HEAD
    def remap_channels(self, channel_map: ArrayLike[int], inplace: bool = False) -> "TSEvent":
        """
        Renumber channels in the :py:class:`TSEvent`

        Maps channels 0..``self.num_channels-1`` to the channels in ``channel_map``.

        :param ArrayLike[int] channel_map:  List of channels that existing channels should be mapped to, in order.. Must be of size ``self.num_channels``.

        :param bool inplace:                Specify whether operation should be performed in place (Default: ``False``, a copy is returned)
=======
    def remap_channels(self, channel_map: np.ndarray, inplace=False):
        """
        remap_channels - Map channels 0..``self.num_channels-1`` to channels in
        ``channel_map``.
        :param np.ndarray channel_map:  Channels that existing ones are mapped to. Must
                                        be of size ``self.num_channels``.
        :param bool inplace:            Specify whether operation should be performed in
                                        place (Default: False)
>>>>>>> 91b8dcef
        """

        if not inplace:
            new_series = self.copy()
        else:
            new_series = self

        channel_map = np.asarray(channel_map)
        if not channel_map.size == new_series.num_channels:
            raise ValueError(
                f"TSEvent `{new_series.name}`: "
                + f"`channel_map` must be of size {new_series.num_channels}."
            )
        new_series.channels = channel_map[new_series.channels]

        return new_series

    ## -- Methods for finding and extracting data

    def raster(
        self,
        dt: float,
        t_start: float = None,
        t_stop: float = None,
        num_timesteps: int = None,
        channels: np.ndarray = None,
        add_events: bool = False,
    ) -> np.ndarray:
        """
        Return a rasterized version of the time series data, where each data point represents a time step

        Events are represented in a boolean matrix, where the first axis corresponds to time, the second axis to the channel. Events that happen between time steps are projected to the preceding step. If two events happen during one time step within a single channel, they are counted as one, unless ``add_events`` is ``True``.

        :param float dt:                            Duration of single time step in raster
        :param Optional[float] t_start:             Time where to start raster. Default: None (use ``self.t_start``)
        :param Optional[float] t_stop:              Time where to stop raster. This time point is not included in the raster. Default: ``None`` (use ``self.t_stop``. If ``num_timesteps`` is provided, ``t_stop`` is ignored.
        :param Optional[int] num_timesteps:         Specify number of time steps directly, instead of providing ``t_stop``. Default: ``None`` (use ``t_start``, ``t_stop`` and ``dt`` to determine raster size)
        :param Optional[ArrayLike[int]] channels:   Channels from which data is to be used. Default: ``None`` (use all channels)
        :param Optional[bool] add_events:           If ``True``, return an integer raster containing number of events for each time step and channel. Default: ``False``, merge simultaneous events in a single channel, and return a boolean raster

        :return ArrayLike:  event_raster - Boolean matrix with ``True`` indicating presence of events for each time step and channel. If ``add_events == True``, the raster consists of integers indicating the number of events per time step and channel. First axis corresponds to time, second axis to channel.
        """
        # - Filter time and channels
        t_start = self.t_start if t_start is None else t_start
        if channels is None:
            channels = channels_clip = np.arange(self.num_channels)

        elif np.amax(channels) >= self.num_channels:
            # - Only use channels that are within range of channels of this timeseries
            channels_clip = np.intersect1d(channels, np.arange(self.num_channels))
            # - Channels for which series is not defined
            channels_undefined = np.setxor1d(channels_clip, channels)
            warn(
                f"TSEvent `{self.name}` is not defined for some of the channels provided "
                + f"in `channels` argument ({', '.join(channels_undefined.astype(str))}). "
                + f"Will assume that there are no events for these channels."
            )
        else:
            channels_clip = channels

        # - Work out number of time steps
        if num_timesteps is None:
            series = self.clip(
                t_start=t_start,
                t_stop=t_stop,
                channels=channels_clip,
                remap_channels=False,
            )
            # - Make sure that last point is also included if ``duration`` is a
            #   multiple of dt. Therefore floor(...) + 1
            num_timesteps = int(np.floor((series.duration) / dt)) + 1

        else:
            t_stop = t_start + num_timesteps * dt
            series = self.clip(
                t_start=t_start,
                t_stop=t_stop,
                channels=channels_clip,
                remap_channels=False,
            )

        # - Raster for storing event data
        raster_type = int if add_events else bool
        event_raster = np.zeros((num_timesteps, channels.size), raster_type)

        # - Handle empty series
        if len(series) == 0:
            return event_raster

        # - Select data according to time base
        event_times = series.times
        event_channels = series.channels

        ## -- Convert input events and samples to boolean or integer raster
        # - Only consider rasters that have non-zero length
        if num_timesteps > 0:
            # - Compute indices for times
            time_indices = np.floor((event_times - t_start) / dt).astype(int)
            time_indices = time_indices[time_indices < num_timesteps]

            if add_events:
                # Count events per time step and channel
                for idx_t, idx_ch in zip(time_indices, event_channels):
                    event_raster[idx_t, idx_ch] += 1
            else:
                # - Print a warning if there are multiple spikes in one time step and channel
                if (
                    (
                        np.diff(np.c_[time_indices, event_channels], axis=0)
                        == np.zeros(2)
                    )
                    .all(axis=1)
                    .any(axis=0)
                ):
                    print(
                        f"TSEvent `{self.name}`: There are channels with multiple events"
                        + " per time step. Consider smaller dt or setting add_events True."
                    )
                # Mark spiking indices with True
                event_raster[time_indices, event_channels] = True

        return event_raster

    def xraster(
        self,
        dt: float,
        t_start: Optional[float] = None,
        t_stop: Optional[float] = None,
        num_timesteps: Optional[int] = None,
        channels: Optional[np.ndarray] = None,
    ) -> np.ndarray:
        """
        Generator which ``yield`` s a rasterized time series data, where each data point represents a time step

        Events are represented in a boolean matrix, where the first axis corresponds to time, the second axis to the channel. Events that happen between time steps are projected to the preceding one. If two events happen during one time step within a single channel, they are counted as one.

        :param float dt:                            Duration of single time step in raster
        :param Optional[float] t_start:             Time where to start raster. Default: ``None`` (use ``self.t_start``)
        :param Optional[float] t_stop:              Time where to stop raster. This time point is not included in the raster. Default: ``None`` (use ``self.t_stop``. If ``num_timesteps`` is provided, ``t_stop`` is ignored.
        :param Optional[int] num_timesteps:         Specify number of time steps directly, instead of providing ``t_stop``. Default: ``None`` (use ``t_start``, ``t_stop`` and ``dt`` to determine raster size.
        :param Optional[ArrayLike[int]] channels:   Channels from which data is to be used. Default: ``None`` (use all channels)

        :yields ArrayLike: event_raster - Boolean matrix with ``True`` indicating presence of events for each time step and channel. If ``add_events == True``, the raster consists of integers indicating the number of events per time step and channel. First axis corresponds to time, second axis to channel.
        """
        event_raster = self.raster(
            dt=dt,
            t_start=t_start,
            t_stop=t_stop,
            num_timesteps=num_timesteps,
            channels=channels,
        )
        yield from event_raster  # Yield one row at a time

    def save(self, path: str):
        """
        Save this :py:`TSEvent` as an ``npz`` file using ``np.savez``

        :param str path: File path to save data
        """

        # - Make sure path is string (and not Path object)
        path = str(path)

        # - Some modules add a `trial_start_times` attribute to the object.
        trial_start_times = (
            self.trial_start_times if hasattr(self, "trial_start_times") else None
        )
        np.savez(
            path,
            times=self.times,
            channels=self.channels,
            t_start=self.t_start,
            t_stop=self.t_stop,
            periodic=self.periodic,
            num_channels=self.num_channels,
            name=self.name,
            str_type="TSEvent",  # Indicate that the object is TSEvent
            trial_start_times=trial_start_times,
        )
        missing_ending = path.split(".")[-1] != "npz"  # np.savez will add ending
        print(
            "TSEvent `{}` has been stored in `{}`.".format(
                self.name, path + missing_ending * ".npz"
            )
        )

    ## -- Methods for combining time series

    def append_c(self, other_series: "TSEvent", inplace: bool = False) -> "TSEvent":
        """
        Append another time series to ``self`` along the channels axis

        The channel IDs in ``other_series`` are shifted by ``self.num_channels``. Event times remain the same.

        :param TSEvent other_series:    :py:class:`TSEvent` or list of :py:class:`TSEvent` that will be appended to ``self``.
        :param Optional[bool] inplace:  Conduct operation in-place (Default: ``False``; create a copy)

        :return TSEvent:                :py:class:`TSEvent` containing data in ``self``, with other TS appended along the channels axis
        """

        # - Create a new time series, or modify this time series
        if not inplace:
            appended_series = self.copy()
        else:
            appended_series = self

        # - Ensure we have a list of timeseries to work on
        if isinstance(other_series, TSEvent):
            series_list = [appended_series, other_series]
        else:
            try:
                series_list = [appended_series] + list(other_series)
            except TypeError:
                raise TypeError(
                    f"TSEvent `{self.name}`: `other_series` must be `TSEvent` or list thereof."
                )

        # - Check series class
        if not all(isinstance(series, TSEvent) for series in series_list):
            raise TypeError(
                f"TSEvent `{self.name}`: Can only append `TSEvent` objects."
            )

        # - Determine t_start and t_stop
        t_start_new = min(series.t_start for series in series_list)
        t_stop_new = max(series.t_stop for series in series_list)

        # - Determine number of channels for each series
        nums_channels = [series.num_channels for series in series_list]
        # - Shift for each TSEvent's channels
        channel_shifts = np.cumsum([0] + nums_channels[:-1])

        # - Stop if no non-empty series is left
        if not series_list:
            return appended_series

        # - Merge all samples
        times_new = np.concatenate([series.times for series in series_list])
        channels_new = np.concatenate(
            [
                series.channels + shift
                for series, shift in zip(series_list, channel_shifts)
            ]
        )

        # - Sort on time and merge
        sort_indices = np.argsort(times_new)
        appended_series._times = times_new[sort_indices]
        appended_series._channels = channels_new[sort_indices].astype(int)
        appended_series._t_start = t_start_new
        appended_series._t_stop = t_stop_new
        appended_series._num_channels = int(np.sum(nums_channels))

        return appended_series

    def append_t(
        self,
        other_series: Union[TimeSeries, Iterable[TimeSeries]],
        offset: float = 0,
        remove_duplicates: bool = False,
        inplace: bool = False,
    ) -> "TSEvent":
        """
        Append another time series to this one along the time axis

        ``t_start`` from ``other_series`` is shifted to ``self.t_stop + offset``.

        :param TSEvent other_series:                :py:class:`TSEvent` or list of :py:class:`TSEvent` that will be appended to ``self`` along the time axis
        :param Optional[float] offset:              Scalar or iterable with at least the same number of elements as ``other_series``. If scalar, use same value for all timeseries. Event times from ``other_series`` will be shifted by ``self.t_stop + offset``. Default: 0
        :param Optional[bool] remove_duplicates:    If ``True``, duplicate events will be removed from the resulting timeseries. Duplicates can occur if ``offset`` is negative. Default: ``False``, do not remove duplicate events.
        :param Optional[bool] inplace:              If ``True``, conduct operation in-place (Default: ``False``; return a copy)

        :return TSEvent: :py:class:`TSEvent` containing events from ``self``, with other TS appended in time
        """

        # - Ensure we have a list of timeseries to work on
        if isinstance(other_series, TSEvent):
            other_series = [other_series]
        else:
            try:
                other_series = list(other_series)
            except TypeError:
                raise TypeError(
                    f"TSEvent `{self.name}`: `other_series` must be `TSEvent` or list thereof."
                )
        # - Same for offsets
        if not isinstance(offset, collections.abc.Iterable):
            offset_list = [offset] * len(other_series)
        else:
            offset_list = list(offset)
            if len(offset_list) != len(other_series):
                warn(
                    f"TSEvent `{self.name}`: Numbers of provided offsets and TSEvent "
                    + "objects do not match. Will ignore excess elements."
                )

        # - Translate offsets so that they correspond to indiviual delays for each series
        # Delay for first appended series:
        delay1 = offset_list[0] + self.t_stop - other_series[0].t_start
        delay_list = [delay1]
        # Add delays for other lists
        for prev_series, curr_series, offset in zip(
            other_series[:-1], other_series[1:], offset_list[1:]
        ):
            # Time at which previous series stops
            stop_previous = delay_list[-1] + prev_series.t_stop
            # Delay for current series
            delay_list.append(stop_previous + offset - curr_series.t_start)
        # - Let self.merge do the rest
        try:
            return self.merge(
                other_series=other_series,
                delay=delay_list,
                remove_duplicates=remove_duplicates,
                inplace=inplace,
            )
        except TypeError:
            # - Provide matching exception
            raise TypeError(
                f"TSEvent `{self.name}`: Can only append `TSEvent` objects."
            )

    def merge(
        self,
        other_series: Union[TimeSeries, Iterable[TimeSeries]],
        delay: Union[float, Iterable[float]] = 0,
        remove_duplicates: bool = False,
        inplace: bool = False,
    ) -> "TSEvent":
        """
        Merge another :py:class:`TSEvent` into this one so that they may overlap in time

        :param TSEvent other_series:    :py:class:`TSEvent` or list of :py:class:`TSEvent` to merge into ``self``
        :param Optional[float] delay:   Scalar or iterable with at least the number of elements as other_series. If scalar, use same value for all timeseries. Delay ``other_series`` series by this value before merging.
        :param Optional[bool] remove_duplicates:  If ``True``, remove duplicate events in resulting timeseries. Default: ``False``, do not remove duplicates.
        :param Optional[bool] inplace:  If ``True``, operation will be performed in place (Default: ``False``, return a copy)

        :return TSEvent:                ``self`` with new samples included
        """

        # - Create a new time series, or modify this time series
        if not inplace:
            merged_series = self.copy()
        else:
            merged_series = self

        # - Ensure we have a list of timeseries to work on
        if isinstance(other_series, TSEvent):
            series_list = [merged_series, other_series]
        else:
            try:
                series_list = [merged_series] + list(other_series)
            except TypeError:
                raise TypeError(
                    f"TSEvent `{self.name}`: `other_series` must be `TSEvent` or list thereof."
                )
        # - Same for offsets
        if not isinstance(delay, collections.abc.Iterable):
            delay_list = [0] + [delay] * (len(series_list) - 1)
        else:
            delay_list = [0] + list(delay)
            if len(delay_list) != len(series_list):
                warn(
                    f"TSEvent `{self.name}`: Numbers of provided offsets and TSEvent "
                    + "objects do not match. Will ignore excess elements."
                )

        # - Check series class
        if not all(isinstance(series, TSEvent) for series in series_list):
            raise TypeError(
                f"TSEvent `{self.name}`: Can only merge with `TSEvent` objects."
            )

        # - Apply delay
        series_list = [
            series.delay(delay) for series, delay in zip(series_list, delay_list)
        ]
        # - Determine number of channels
        merged_series._num_channels = max(series.num_channels for series in series_list)
        # - Determine t_start and t_stop
        t_start_new = min(series.t_start for series in series_list)
        t_stop_new = max(series.t_stop for series in series_list)
        # - Merge all samples
        times_new = np.concatenate([series.times for series in series_list])
        channels_new = np.concatenate([series.channels for series in series_list])

        # - Remove events with same times and channels
        if remove_duplicates:
            times_new, channels_new = np.unique((times_new, channels_new), axis=1)

        # - Sort on time and merge
        sort_indices = np.argsort(times_new)
        merged_series._times = times_new[sort_indices]
        merged_series._channels = channels_new[sort_indices].astype(int)
        merged_series._t_start = t_start_new
        merged_series._t_stop = t_stop_new

        return merged_series

    ## -- Internal methods

    def _matching_channels(
        self, channels: Union[int, ArrayLike, None] = None
    ) -> np.ndarray:
        """
        Return boolean array of which events match a given channel selection

        :param ArrayLike[int] channels: Channels of which events are to be indicated ``True``. Default: ``None``, use all channels

        :return ArrayLike[bool]:        A matrix ``TxC`` indicating which events match the requested channels
        """

        if channels is None:
            channels = np.arange(self.num_channels)
        else:
            # - Check `channels` for validity
            if not (np.min(channels) >= 0 and np.max(channels) < self.num_channels):
                raise IndexError(
                    f"TSEvent `{self.name}`: `channels` must be between 0 and {self.num_channels}."
                )
        # - Make sure elements in `channels` are unique for better performance
        channels = np.unique(channels)

        # - Boolean array of which events match selected channels
        include_events = np.isin(self._channels, channels)

        return include_events

    ## -- Magic methods

    def __call__(
        self,
        t_start: Optional[float] = None,
        t_stop: Optional[float] = None,
        channels: Union[int, ArrayLike, None] = None,
        include_stop: bool = False,
    ) -> (np.ndarray, np.ndarray):
        """
        ts(...) - Return events in interval between indicated times

        :param t_start:     Time from which on events are returned
        :param t_stop:      Time until which events are returned
        :param channels:  Channels of which events are returned
        :param include_stop:  If there are events with time t_stop include them or not
        :return:
            np.ndarray  Times of events
            np.ndarray  Channels of events
        """
        if t_start is None:
            t_start: float = self.t_start
        if t_stop is None:
            t_stop: float = self.t_stop
            include_stop = True
        # - Permit unsorted bounds
        if t_stop < t_start:
            t_start, t_stop = t_stop, t_start
        # - Events with matching channels
        channel_matches = self._matching_channels(channels)

        if self.periodic:
            # - Repeat events sufficiently often
            all_times = _extend_periodic_times(t_start, t_stop, self)
            num_reps = int(np.round(all_times.size / self.channels.size))
            all_channels = np.tile(self.channels, num_reps)
        else:
            all_times = self.times
            all_channels = self.channels

        if include_stop:
            choose_events_stop: np.ndarray = all_times <= t_stop
        else:
            choose_events_stop: np.ndarray = all_times < t_stop

        choose_events: np.ndarray = (
            (all_times >= t_start) & (choose_events_stop) & channel_matches
        )
        return all_times[choose_events], all_channels[choose_events]

    def __getitem__(self, ind: Union[ArrayLike, slice, int]) -> "TSEvent":
        """
        ts[tTime1, tTime2, ...] - Index the events of `self` by with the argument
                                  and return TSEvent with corresponding events.
                                  Other attributes, including `num_channels` and `duration`
                                  are the same as in `self`.
        :return:
            np.array of indexed event times
            np.array of indexed event channels
        """
        indexed_times: np.ndarray = np.atleast_1d(self.times[ind])
        indexed_channels: np.ndarray = np.atleast_1d(self.channels[ind])
        # - New TSEvent with the selected events
        new_series = self.copy()
        new_series._times = indexed_times
        new_series._channels = indexed_channels
        return new_series

    def __repr__(self):
        """
        __repr__() - Return a string representation of this object
        :return: str String description
        """
        if self.isempty():
            return "Empty `TSEvent` object `{}` from t={} to t={}.".format(
                self.name, self.t_start, self.t_stop
            )
        else:
            return "{}periodic `TSEvent` object `{}` from t={} to {}. Channels: {}. Events: {}".format(
                int(not self.periodic) * "non-",
                self.name,
                self.t_start,
                self.t_stop,
                self.num_channels,
                self.times.size,
            )

    # - Iteration
    def __iter__(self):
        """__iter__ - Yield tuples of event times and channels"""
        for t, ch in zip(self.times, self.channels):
            yield (t, ch)

    ## -- Properties

    @property
    def channels(self):
        """
        (ArrayLike[int]) Event channel indices. A ``Tx1`` vector, where each element ``t`` corresponds to the event time in ``self.times[t]``.
        """
        return self._channels

    @channels.setter
    def channels(self, new_channels: np.ndarray):
        # - Check size of new data
        assert np.size(new_channels) == 1 or np.size(new_channels) == np.size(
            self.times
        ), "`new_channels` must be the same size as `times`."

        # - Handle scalar channel
        if np.size(new_channels) == 1:
            new_channels = np.repeat(new_channels, np.size(self._times))

        # - Update self.num_channels
        if new_channels.size > 0:
            highest_channel = np.amax(new_channels)
            if self.num_channels <= highest_channel:
                self.num_channels = highest_channel + 1
                # print(
                #     f"TSEvent `{self.name}`: `num_channels` has been increased "
                #     + f"to {self.num_channels}."
                # )
        # - Assign channels
        self._channels = new_channels

    @property
    def num_channels(self):
        """
        (int) The maximum number of channels represented by this :py:class:`TSEvent`
        """
        return self._num_channels

    @num_channels.setter
    def num_channels(self, new_num_ch):
        if self.channels.size > 0:
            min_num_ch = np.amax(self.channels)
        else:
            min_num_ch = 0
        if new_num_ch < min_num_ch:
            raise ValueError(
                f"TSContinuous `{self.name}`: `num_channels` must be at least {min_num_ch}."
            )
        else:
            self._num_channels = new_num_ch


def load_ts_from_file(path: str, expected_type: Optional[str] = None) -> TimeSeries:
    """
    Load a timeseries object from an ``npz`` file

    :param str path:                    Filepath to load file
    :param Optional[str] expected_type: Specify expected type of timeseires (:py:class:`TSContinuous` or py:class:`TSEvent`). Default: ``None``, use whichever type is loaded.

    :return TimeSeries: Loaded time series object
    :raises TypeError:  Unsupported or unexpected type
    """
    # - Make sure path is string (and not Path object)
    path = str(path)

    # - Load npz file from specified path
    dLoaded = np.load(path)

    # - Check for expected type
    try:
        loaded_type = dLoaded["str_type"].item()
    except KeyError:
        loaded_type = dLoaded["strType"].item()

    if expected_type is not None:
        if not loaded_type == expected_type:
            raise TypeError(
                "Timeseries at `{}` is of type `{}`, which does not match expected type `{}`.".format(
                    path, loaded_type, expected_type
                )
            )
    if loaded_type == "TSContinuous":
        return TSContinuous(
            times=dLoaded["times"],
            samples=dLoaded["samples"],
            t_start=dLoaded["t_start"].item(),
            t_stop=dLoaded["t_stop"].item(),
            interp_kind=dLoaded["interp_kind"].item(),
            periodic=dLoaded["periodic"].item(),
            name=dLoaded["name"].item(),
        )
    elif loaded_type == "TSEvent":
        return TSEvent(
            times=dLoaded["times"],
            channels=dLoaded["channels"],
            t_start=dLoaded["t_start"].item(),
            t_stop=dLoaded["t_stop"].item(),
            periodic=dLoaded["periodic"].item(),
            num_channels=dLoaded["num_channels"].item(),
            name=dLoaded["name"].item(),
        )
    else:
        raise TypeError("Type `{}` not supported.".format(loaded_type))<|MERGE_RESOLUTION|>--- conflicted
+++ resolved
@@ -33,14 +33,9 @@
     "TimeSeries",
     "TSEvent",
     "TSContinuous",
-<<<<<<< HEAD
-    "set_plotting_backend",
-    "get_plotting_backend",
-    "load_ts_from_file",
-=======
     "set_global_ts_plotting_backend",
     "get_global_ts_plotting_backend",
->>>>>>> 91b8dcef
+    "load_ts_from_file",
 ]
 
 # - Type alias for array-like objects
@@ -52,7 +47,8 @@
 _TOLERANCE_ABSOLUTE = 1e-9
 
 # - Global plotting backend
-<<<<<<< HEAD
+def set_global_ts_plotting_backend(backend: Union[str, None], verbose=True):
+    global _global_plotting_backend
 def set_plotting_backend(backend: Union[str, None], verbose: bool = True):
     """
     Set the plotting backend for use by :py:class:`TimeSeries` classes
@@ -60,10 +56,6 @@
     :param str backend:     One of {"holoviews", "matplotlib"}
     :param bool verbose:    If ``True``, print feedback about the backend. Default: ``True``
     """
-=======
-def set_global_ts_plotting_backend(backend: Union[str, None], verbose=True):
-    global _global_plotting_backend
->>>>>>> 91b8dcef
     if backend in ("holoviews", "holo", "Holoviews", "HoloViews", "hv"):
         if _HV_AVAILABLE:
             _global_plotting_backend = "holoviews"
@@ -88,16 +80,13 @@
         raise ValueError("Plotting backend not recognized.")
 
 
-<<<<<<< HEAD
+def get_global_ts_plotting_backend() -> str:
 def get_plotting_backend() -> str:
     """
     Return a string representing the current plotting backend
 
     :return str:    Current plotting backend. One of  {"holoviews", "matplotlib"}
     """
-=======
-def get_global_ts_plotting_backend() -> str:
->>>>>>> 91b8dcef
     return _global_plotting_backend
 
 
@@ -1180,7 +1169,12 @@
 
     # - Iteration
     def __iter__(self):
-        """__iter__ - Yield tuples of sample times and values"""
+        """
+        Yield tuples of sample times and values
+
+        :yield Tuple[float, float]:   Yields a tuple [times, samples]
+
+        """
         for t, val in zip(self.times, self.samples):
             yield (t, val)
 
@@ -1680,7 +1674,6 @@
         inplace: bool = False,
     ) -> "TSEvent":
         """
-<<<<<<< HEAD
         clip - Return a :py:class:`TSEvent` which is restricted to given time limits and only contains events of selected channels
 
         If time limits are provided, ``t_start`` and ``t_stop`` attributes of the new time series will correspond to those. If ``remap_channels`` is ``True``, channels IDs will be mapped to a continuous sequence of integers starting from 0 (e.g. [1, 3, 6]->[0, 1, 2]). In this case ``num_channels`` will be set to the number of different channels in ``channels``. Otherwise ``num_channels` will keep its original values, which is also the case for all other attributes. If ``inplace`` is True, modify ``self`` accordingly.
@@ -1693,26 +1686,6 @@
         :param Optional[bool] inplace:              Iff ``True``, the operation is performed in place (Default: False)
 
         :return TSEvent:                            :py:`TSEvent` containing events from the requested channels
-=======
-        clip - Return a TSEvent which is restricted to given time limits and only
-                 contains events of selected channels. If time limits are provided,
-                 t_start and t_stop attributes will correspond to those. If
-                 `remap_channels` is true, channels IDs will be mapped to continuous
-                 sequence of integers starting from 0 (e.g. [1,3,6]->[0,1,2]). In this
-                 case `num_channels` will be set to the number of different channels in `channels`.
-                 Otherwise it will keep its original values, which is also the case for
-                 all other attributes.
-                 If `inplace` is True, modify `self` accordingly.
-
-        :param t_start:       Time from which on events are returned
-        :param t_stop:        Time until which events are returned
-        :param channels:      Channels of which events are returned
-        :param include_stop:  If there are events with time t_stop include them or not
-        :param remap_channels:  Map channel IDs to continuous sequence startign from 0.
-                                   Set `num_channels` to largest new ID + 1.
-        :param inplace:       Specify whether operation should be performed in place (Default: False)
-        :return: TSEvent containing events from the requested channels
->>>>>>> 91b8dcef
         """
 
         if not inplace:
@@ -1749,7 +1722,6 @@
 
         return new_series
 
-<<<<<<< HEAD
     def remap_channels(self, channel_map: ArrayLike[int], inplace: bool = False) -> "TSEvent":
         """
         Renumber channels in the :py:class:`TSEvent`
@@ -1759,16 +1731,6 @@
         :param ArrayLike[int] channel_map:  List of channels that existing channels should be mapped to, in order.. Must be of size ``self.num_channels``.
 
         :param bool inplace:                Specify whether operation should be performed in place (Default: ``False``, a copy is returned)
-=======
-    def remap_channels(self, channel_map: np.ndarray, inplace=False):
-        """
-        remap_channels - Map channels 0..``self.num_channels-1`` to channels in
-        ``channel_map``.
-        :param np.ndarray channel_map:  Channels that existing ones are mapped to. Must
-                                        be of size ``self.num_channels``.
-        :param bool inplace:            Specify whether operation should be performed in
-                                        place (Default: False)
->>>>>>> 91b8dcef
         """
 
         if not inplace:
@@ -2286,7 +2248,11 @@
 
     # - Iteration
     def __iter__(self):
-        """__iter__ - Yield tuples of event times and channels"""
+        """
+        Yield tuples of event times and channels
+
+        :yield Tuple[float, int]:   Yields a tuple [times, channels]
+        """
         for t, ch in zip(self.times, self.channels):
             yield (t, ch)
 
