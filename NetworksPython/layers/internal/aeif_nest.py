--- conflicted
+++ resolved
@@ -364,7 +364,7 @@
 
                 result = func(*req[1:])
 
-                if not result is None:
+                if result is not None:
                     self.result_q.put(result)
 
     ## - Constructor
@@ -376,20 +376,6 @@
         delay_rec: Union[float, np.ndarray] = 0.0001,
         bias: Union[float, np.ndarray] = 0.0,
         dt: float = 0.0001,
-<<<<<<< HEAD
-        tau_mem: np.ndarray = 0.02,
-        tau_syn_exc: np.ndarray = 0.05,
-        tau_syn_inh: np.ndarray = 0.05,
-        v_thresh: np.ndarray = -0.055,
-        v_reset: np.ndarray = -0.065,
-        v_rest: np.ndarray = -0.065,
-        capacity: Union[float, np.ndarray] = None,
-        refractory: Union[float, np.ndarray] = 0.001,
-        a: Union[float, np.ndarray] = 4.0,
-        b: Union[float, np.ndarray] = 80.5,
-        delta_t: Union[float, np.ndarray] = 2.0,
-        tau_w: Union[float, np.ndarray] = 0.144,
-=======
         tau_mem: Union[float, np.ndarray] = 0.02,
         tau_syn: Union[np.ndarray, float, None] = 0.05,
         tau_syn_exc: Union[float, np.ndarray, None] = None,
@@ -403,7 +389,6 @@
         spike_adapt: Union[float, np.ndarray] = 80.5,
         delta_t: Union[float, np.ndarray] = 2.0,
         tau_adapt: Union[float, np.ndarray] = 0.144,
->>>>>>> cadd88e0
         name: str = "unnamed",
         record: bool = False,
         num_cores: int = 1,
@@ -449,56 +434,6 @@
         self._size_in, self._size = np.atleast_2d(weights_in).shape
         self.name = name
 
-<<<<<<< HEAD
-        if type(weights_rec) is list:
-            weights_rec = np.asarray(weights_rec)
-
-        if type(delay_in) is list:
-            delay_in = np.asarray(delay_in)
-
-        if type(delay_rec) is list:
-            delay_rec = np.asarray(delay_rec)
-
-        if type(bias) is list:
-            bias = np.asarray(bias)
-
-        if type(tau_mem) is list:
-            tau_mem = np.asarray(tau_mem)
-
-        if type(tau_syn_exc) is list:
-            tau_syn_exc = np.asarray(tau_syn_exc)
-
-        if type(tau_syn_inh) is list:
-            tau_syn_inh = np.asarray(tau_syn_inh)
-
-        if type(capacity) is list:
-            capacity = np.asarray(capacity)
-
-        if type(v_thresh) is list:
-            v_thresh = np.asarray(v_thresh)
-
-        if type(v_reset) is list:
-            v_reset = np.asarray(v_reset)
-
-        if type(v_rest) is list:
-            v_rest = np.asarray(v_rest)
-
-        if type(a) is list:
-            a = np.asarray(a)
-
-        if type(b) is list:
-            b = np.asarray(b)
-
-        if type(delta_t) is list:
-            delta_t = np.asarray(delta_t)
-
-        if type(tau_w) is list:
-            tau_w = np.asarray(tau_w)
-
-        # set capacity to the membrane time constant to be consistent with other layers
-        if capacity is None:
-            capacity = tau_mem * 1000.0
-=======
         # - Prepare parameters that are specific to this class
         self._subthresh_adapt = self._expand_to_net_size(
             subthresh_adapt, "subthresh_adapt", allow_none=False
@@ -510,7 +445,6 @@
         self._tau_adapt = self._expand_to_net_size(
             tau_adapt, "tau_adapt", allow_none=False
         )
->>>>>>> cadd88e0
 
         # - Call super constructor (`asarray` is used to strip units)
         super().__init__(
@@ -542,141 +476,6 @@
         self.nest_process = self.NestProcess(
             self.request_q,
             self.result_q,
-<<<<<<< HEAD
-            weights_in=weights_in,
-            weights_rec=weights_rec,
-            delay_in=delay_in,
-            delay_rec=delay_rec,
-            bias=bias,
-            dt=dt,
-            tau_mem=tau_mem,
-            tau_syn_exc=tau_syn_exc,
-            tau_syn_inh=tau_syn_inh,
-            capacity=capacity,
-            v_thresh=v_thresh,
-            v_reset=v_reset,
-            v_rest=v_rest,
-            refractory=refractory,
-            record=record,
-            num_cores=num_cores,
-            a=a,
-            b=b,
-            delta_t=delta_t,
-            tau_w=tau_w,
-        )
-        self.nest_process.start()
-
-        # - Record neuron parameters
-        self._v_thresh = v_thresh
-        self._v_reset = v_reset
-        self._v_rest = v_rest
-        self._tau_mem = tau_mem
-        self._tau_syn_exc = tau_syn_exc
-        self._tau_syn_inh = tau_syn_inh
-        self._bias = bias
-        self.capacity = capacity
-        self.weights_in = weights_in
-        self.weights_rec = weights_rec
-        self._refractory = refractory
-        self.record = record
-        self._a = a
-        self._b = b
-        self._delta_t = delta_t
-        self._tau_w = tau_w
-
-    def reset_state(self):
-        """ .reset_state() - arguments:: reset the internal state of the layer
-            Usage: .reset_state()
-        """
-
-        self.request_q.put([COMMAND_SET, "V_m", V2mV(self.v_rest)])
-
-    def randomize_state(self):
-        """ .randomize_state() - arguments:: randomize the internal state of the layer
-            Usage: .randomize_state()
-        """
-        v_range = abs(self._v_thresh - self._v_reset)
-        randV = np.random.rand(self.size) * v_range + self._v_reset
-
-        self.request_q.put([COMMAND_SET, "V_m", V2mV(randV)])
-
-    def reset_time(self):
-        """
-        reset_time - Reset the internal clock of this layer
-        """
-
-        print("WARNING: This function resets the whole network")
-
-        self.request_q.put([COMMAND_RESET])
-        self._timestep = 0
-
-    def reset_all(self):
-        """
-        reset_all - resets time and state
-        """
-
-        self.request_q.put([COMMAND_RESET])
-        self._timestep = 0
-
-    # --- State evolution
-
-    def evolve(
-        self,
-        ts_input: Optional[TSContinuous] = None,
-        duration: Optional[float] = None,
-        num_timesteps: Optional[int] = None,
-        verbose: bool = False,
-    ) -> TSEvent:
-        """
-        evolve : Function to evolve the states of this layer given an input
-
-        :param tsSpkInput:      TSContinuous  Input spike trian
-        :param duration:       float    Simulation/Evolution time
-        :param num_timesteps    int      Number of evolution time steps
-        :param verbose:        bool     Currently no effect, just for conformity
-        :return:                TSEvent  output spike series
-
-        """
-
-        # - Prepare time base
-        num_timesteps = self._determine_timesteps(ts_input, duration, num_timesteps)
-
-        # - Generate discrete time base
-        time_base = self._gen_time_trace(self.t, num_timesteps)
-
-        # - Set spikes for spike generator
-        if ts_input is not None:
-            event_times, event_channels = ts_input(
-                time_base[0], time_base[-1] + self.dt
-            )
-
-        else:
-            event_times = np.array([])
-            event_channels = np.array([])
-
-        self.request_q.put([COMMAND_EVOLVE, event_times, event_channels, num_timesteps])
-
-        if self.record:
-            event_time_out, event_channel_out, self.record_states = self.result_q.get()
-        else:
-            event_time_out, event_channel_out, _ = self.result_q.get()
-
-        # - Start and stop times for output time series
-        t_start = self._timestep * self.dt
-        t_stop = (self._timestep + num_timesteps) * self.dt
-
-        # - Update layer time step
-        self._timestep += num_timesteps
-
-        return TSEvent(
-            np.clip(event_time_out, t_start, t_stop),
-            event_channel_out,
-            name="Layer spikes",
-            num_channels=self.size,
-            t_start=t_start,
-            t_stop=t_stop,
-        )
-=======
             weights_in=self._weights_in,
             weights_rec=self._weights_rec,
             delay_in=self._delay_in,
@@ -708,7 +507,6 @@
         config["delta_t"] = self._delta_t.tolist()
         config["tau_adapt"] = self._tau_adapt.tolist()
         config["class_name"] = "RecAEIFSpkInNest"
->>>>>>> cadd88e0
 
         return config
 
@@ -771,136 +569,6 @@
         self.request_q.put([COMMAND_SET, "Delta_T", new_delta_t])
 
     @property
-<<<<<<< HEAD
-    def tau_w(self):
-        return self._tau_w
-
-    @tau_w.setter
-    def tau_w(self, new_tau_w):
-        self._tau_w = new_tau_w
-        self.request_q.put([COMMAND_SET, "tau_w", s2ms(new_tau_w)])
-
-    @property
-    def t(self):
-        return self._timestep * self.dt
-
-    @Layer.dt.setter
-    def dt(self):
-        raise ValueError("The `dt` property cannot be set for this layer")
-
-    def to_dict(self):
-
-        config = {}
-        config["name"] = self.name
-        config["weights_in"] = self.weights_in.tolist()
-        config["weights_rec"] = self.weights_rec.tolist()
-        config["bias"] = self.bias if np.isscalar(self.bias) else self.bias.tolist()
-        config["dt"] = self.dt if np.isscalar(self.dt) else self.dt.tolist()
-        config["v_thresh"] = (
-            self.v_thresh if np.isscalar(self.v_thresh) else self.v_thresh.tolist()
-        )
-        config["v_reset"] = (
-            self.v_reset if np.isscalar(self.v_reset) else self.v_reset.tolist()
-        )
-        config["v_rest"] = (
-            self.v_rest if np.isscalar(self.v_rest) else self.v_rest.tolist()
-        )
-        config["capacity"] = (
-            self.capacity if np.isscalar(self.capacity) else self.capacity.tolist()
-        )
-        config["refractory"] = (
-            self.refractory
-            if np.isscalar(self.refractory)
-            else self.refractory.tolist()
-        )
-        config["num_cores"] = self.num_cores
-        config["tau_mem"] = (
-            self.tau_mem if np.isscalar(self.tau_mem) else self.tau_mem.tolist()
-        )
-        config["tau_syn_exc"] = (
-            self.tau_syn_exc
-            if np.isscalar(self.tau_syn_exc)
-            else self.tau_syn_exc.tolist()
-        )
-        config["tau_syn_inh"] = (
-            self.tau_syn_inh
-            if np.isscalar(self.tau_syn_inh)
-            else self.tau_syn_inh.tolist()
-        )
-        config["record"] = self.record
-
-        config["a"] = self._a if np.isscalar(self._a) else self._a.tolist()
-
-        config["b"] = self._b if np.isscalar(self._b) else self._b.tolist()
-
-        config["delta_t"] = (
-            self._delta_t if np.isscalar(self._delta_t) else self._delta_t.tolist()
-        )
-
-        config["tau_w"] = (
-            self._tau_w if np.isscalar(self._tau_w) else self._tau_w.tolist()
-        )
-
-        config["class_name"] = "RecAEIFSpkInNest"
-
-        return config
-
-    def save(self, config, filename):
-        with open(filename, "w") as f:
-            json.dump(config, f)
-
-    @staticmethod
-    def load_from_dict(config):
-
-        return RecAEIFSpkInNest(
-            weights_in=config["weights_in"],
-            weights_rec=config["weights_rec"],
-            bias=config["bias"],
-            dt=config["dt"],
-            tau_mem=config["tau_mem"],
-            tau_syn_exc=config["tau_syn_exc"],
-            tau_syn_inh=config["tau_syn_inh"],
-            capacity=config["capacity"],
-            v_thresh=config["v_thresh"],
-            v_reset=config["v_reset"],
-            v_rest=config["v_rest"],
-            refractory=config["refractory"],
-            name=config["name"],
-            record=config["record"],
-            num_cores=config["num_cores"],
-            a=config["a"],
-            b=config["b"],
-            delta_t=config["delta_t"],
-            tau_w=config["tau_w"],
-        )
-
-    @staticmethod
-    def load_from_file(filename):
-        with open(filename, "r") as f:
-            config = json.load(f)
-
-        return RecAEIFSpkInNest(
-            weights_in=config["weights_in"],
-            weights_rec=config["weights_rec"],
-            bias=config["bias"],
-            dt=config["dt"],
-            tau_mem=config["tau_mem"],
-            tau_syn_exc=config["tau_syn_exc"],
-            tau_syn_inh=config["tau_syn_inh"],
-            capacity=config["capacity"],
-            v_thresh=config["v_thresh"],
-            v_reset=config["v_reset"],
-            v_rest=config["v_rest"],
-            refractory=config["refractory"],
-            name=config["name"],
-            record=config["record"],
-            num_cores=config["num_cores"],
-            a=config["a"],
-            b=config["b"],
-            delta_t=config["delta_t"],
-            tau_w=config["tau_w"],
-        )
-=======
     def tau_adapt(self):
         return self._tau_adapt
 
@@ -908,5 +576,4 @@
     def tau_adapt(self, new_tau):
         new_tau = self._expand_to_net_size(new_tau, "tau_adapt", allow_none=False)
         self._tau_adapt = new_tau
-        self.request_q.put([COMMAND_SET, "tau_w", s2ms(new_tau)])
->>>>>>> cadd88e0
+        self.request_q.put([COMMAND_SET, "tau_w", s2ms(new_tau)])