--- conflicted
+++ resolved
@@ -489,14 +489,9 @@
         vms = np.array(self.resultQ.get())
         return mV2V(vms)
 
-<<<<<<< HEAD
-    @vState.setter
-    def vState(self, vNewState):
-=======
     @state.setter
     def state(self, vNewState):
 
->>>>>>> e31b006b
         self.requestQ.put([COMMAND_SET, "V_m", V2mV(vNewState)])
 
     @property
@@ -505,7 +500,7 @@
 
     @vtTauN.setter
     def vtTauN(self, vtNewTauN):
-        self._vtTauN = vtNewTauN
+
         self.requestQ.put([COMMAND_SET, "tau_m", s2ms(vtNewTauN)])
 
     @property
@@ -514,7 +509,7 @@
 
     @vfBias.setter
     def vfBias(self, vfNewBias):
-        self._vfBias = vfNewBias
+
         self.requestQ.put([COMMAND_SET, "I_e", V2mV(vfNewBias)])
 
     @property
@@ -523,7 +518,7 @@
 
     @vfVThresh.setter
     def vfVThresh(self, vfNewVThresh):
-        self._vfVThresh = vfNewVThresh
+
         self.requestQ.put([COMMAND_SET, "V_th", V2mV(vfNewVThresh)])
 
     @property
@@ -532,7 +527,7 @@
 
     @vfVReset.setter
     def vfVReset(self, vfNewVReset):
-        self._vfVReset = vfNewVReset
+
         self.requestQ.put([COMMAND_SET, "V_reset", V2mV(vfNewVReset)])
 
     @property
@@ -541,7 +536,7 @@
 
     @vfVRest.setter
     def vfVRest(self, vfNewVRest):
-        self._vfVRest = vfNewVRest
+
         self.requestQ.put([COMMAND_SET, "E_L", V2mV(vfNewVRest)])
 
     @property
@@ -1203,14 +1198,9 @@
         vms = np.array(self.resultQ.get())
         return mV2V(vms)
 
-<<<<<<< HEAD
-    @vState.setter
-    def vState(self, vNewState):
-=======
     @state.setter
     def state(self, vNewState):
 
->>>>>>> e31b006b
         self.requestQ.put([COMMAND_SET, "V_m", V2mV(vNewState)])
 
     @property
@@ -1219,7 +1209,7 @@
 
     @vtTauN.setter
     def vtTauN(self, vtNewTauN):
-        self._vtTauN = vtNewTauN
+
         self.requestQ.put([COMMAND_SET, "tau_m", s2ms(vtNewTauN)])
 
     @property
@@ -1228,7 +1218,7 @@
 
     @vtTauS.setter
     def vtTauS(self, vtNewTauS):
-        self._vtTauS = vtNewTauS
+
         self.requestQ.put([COMMAND_SET, "tau_syn_ex", s2ms(vtNewTauS)])
         self.requestQ.put([COMMAND_SET, "tau_syn_in", s2ms(vtNewTauS)])
 
@@ -1238,7 +1228,7 @@
 
     @vfBias.setter
     def vfBias(self, vfNewBias):
-        self._vfBias = vfNewBias
+
         self.requestQ.put([COMMAND_SET, "I_e", V2mV(vfNewBias)])
 
     @property
@@ -1247,7 +1237,7 @@
 
     @vfVThresh.setter
     def vfVThresh(self, vfNewVThresh):
-        self._vfVThresh = vfNewVThresh
+
         self.requestQ.put([COMMAND_SET, "V_th", V2mV(vfNewVThresh)])
 
     @property
@@ -1256,16 +1246,16 @@
 
     @vfVReset.setter
     def vfVReset(self, vfNewVReset):
-        self._vfVReset = vfNewVReset
+
         self.requestQ.put([COMMAND_SET, "V_reset", V2mV(vfNewVReset)])
 
     @property
     def vfVRest(self):
-        return self._vfVRest
+        return self._vfVReset
 
     @vfVRest.setter
     def vfVRest(self, vfNewVRest):
-        self._vfVRest = vfNewVRest
+
         self.requestQ.put([COMMAND_SET, "E_L", V2mV(vfNewVRest)])
 
     @property
