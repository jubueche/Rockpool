--- conflicted
+++ resolved
@@ -40,14 +40,9 @@
         input_chip_id: int = 0,
         clearcores_list: Optional[list] = None,
         controller: DynapseControlExtd = None,
-<<<<<<< HEAD
+        rpyc_port: Optional[int] = None,
         name: Optional[str] = "unnamed",
         skip_weights: bool = False,
-=======
-        rpyc_port: Optional[int] = None,
-        strName: Optional[str] = "unnamed",
-        bSkipWeights: bool = False,
->>>>>>> 926909d6
     ):
         """
         RecDynapSE - Recurrent layer implemented on DynapSE
@@ -70,14 +65,9 @@
         :param input_chip_id:        int  ID of the chip with neurons that receive external input.
         :param clearcores_list:        list or None  IDs of chips where configurations should be cleared.
         :param controller:          DynapseControl object to interface the hardware
-<<<<<<< HEAD
+        :param rpyc_port:           Port at which RPyC connection should be established. Only considered if controller is None.
         :param name:             str     Layer name
         :param skip_weights:        bool    Do not upload weight configuration to chip. (Use carecully)
-=======
-        :param rpyc_port:           Port at which RPyC connection should be established. Only considered if controller is None.
-        :param strName:             str     Layer name
-        :param bSkipWeights:        bool    Do not upload weight configuration to chip. (Use carecully)
->>>>>>> 926909d6
         """
 
         # - Instantiate DynapseControl
@@ -98,16 +88,9 @@
                 raise ValueError(
                     "Layer `{}` Either dt or controller must be provided".format(name)
                 )
-<<<<<<< HEAD
-            self.controller = DynapseControlExtd(dt, clearcores_list)
-        else:
-            self.controller = controller
-            self.controller.fpga_isibase = dt
-            self.controller.clear_connections(clearcores_list)
-=======
             self.controller = DynapseControlExtd(
                 fpga_isibase=tDt,
-                clearcores_list=lnClearCores,
+                clearcores_list=clearcores_list,
                 rpyc_connection=rpyc_port,
                 init_chips=init_chips,
             )
@@ -115,8 +98,7 @@
             self.controller = controller
             self.controller.fpga_isibase = tDt
             self.controller.init_chips(init_chips, enforce=False)
-            self.controller.clear_connections(lnClearCores)
->>>>>>> 926909d6
+            self.controller.clear_connections(clearcores_list)
 
         # - Check supplied arguments
         assert (
@@ -412,19 +394,11 @@
         channels = []
 
         # - Generator that splits inupt into batches
-<<<<<<< HEAD
         input_gen: Generator = self._batch_input_data(
             # - Clip ts_input to required duration
             ts_input.clip([self.t, self.t + duration]),
             num_timesteps,
             verbose,
-=======
-        gInputGenerator = self._batch_input_data(
-            # - Clip tsInput to required duration
-            tsInput.clip(self.t, self.t + tDuration),
-            nNumTimeSteps,
-            bVerbose,
->>>>>>> 926909d6
         )
 
         # - Iterate over input batches
@@ -472,11 +446,7 @@
     ):
         try:
             vtTimeTraceOut, vnChannelsOut = self.controller.send_arrays(
-<<<<<<< HEAD
-                times=timesteps,
-=======
-                timesteps=vnTimeSteps,
->>>>>>> 926909d6
+                timesteps=timesteps,
                 channels=vnChannels,
                 t_record=dur_batch,
                 neuron_ids=self.virtual_neuron_ids,
@@ -530,18 +500,11 @@
         """
 
         # - Connect virtual neurons to hardware neurons
-<<<<<<< HEAD
-        self.controller.set_virtual_connections_from_weights(
+        self.controller.set_connections_from_weights(
             weights=self.weights_in,
-            virtualneuron_ids=self.virtual_neuron_ids,
-            hwneuron_ids=self.neuron_ids,
-=======
-        self.controller.set_connections_from_weights(
-            weights=self.mfWIn,
-            neuron_ids=self.vnVirtualNeuronIDs,
-            neuron_ids_post=self.vnHWNeuronIDs,
+            neuron_ids=self.virtual_neuron_ids,
+            neuron_ids_post=self.neuron_ids,
             virtual_pre=True,
->>>>>>> 926909d6
             syn_exc=self.controller.syn_exc_fast,
             syn_inh=self.controller.syn_inh_fast,
             apply_diff=False,
@@ -562,11 +525,7 @@
         mnWInToRec[vbInputNeurons == False] = 0
         self.controller.add_connections_from_weights(
             weights=mnWInToRec,
-<<<<<<< HEAD
-            hwneuron_ids=self.neuron_ids,
-=======
-            neuron_ids=self.vnHWNeuronIDs,
->>>>>>> 926909d6
+            neuron_ids=self.neuron_ids,
             syn_exc=self.controller.syn_exc_fast,
             syn_inh=self.controller.syn_inh_fast,
             apply_diff=False,
@@ -582,11 +541,7 @@
         mnWRec[vbInputNeurons] = 0
         self.controller.add_connections_from_weights(
             weights=mnWRec,
-<<<<<<< HEAD
-            hwneuron_ids=self.neuron_ids,
-=======
-            neuron_ids=self.vnHWNeuronIDs,
->>>>>>> 926909d6
+            neuron_ids=self.neuron_ids,
             syn_exc=self.controller.syn_exc_slow,
             syn_inh=self.controller.syn_inh_fast,
             apply_diff=True,
