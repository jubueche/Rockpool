###
# iaf_brian.py - Class implementing an IAF simple feed-forward layer in Brian
###


# - Imports
import brian2 as b2
import brian2.numpy_ as np
from brian2.units.stdunits import *
from brian2.units.allunits import *
from typing import List, Tuple, Union

from ...timeseries import TSContinuous, TSEvent

from ..layer import Layer
from ..recurrent.timedarray_shift import TimedArray as TAShift

# - Configure exports
__all__ = ['FFIAFBrian', 'eqNeuronIAF']

# - Equations for an integrate-and-fire neuron
eqNeuronIAF = b2.Equations('''
    dv/dt = (v_rest - v + r_m * I_total) / tau_m    : volt (unless refractory)  # Neuron membrane voltage
    I_total = I_inp(t, i) + I_bias                  : amp                       # Total input current
    I_bias                                          : amp                       # Per-neuron bias current
    v_rest                                          : volt                      # Rest potential
    tau_m                                           : second                    # Membrane time constant
    r_m                                             : ohm                       # Membrane resistance
    v_thresh                                        : volt                      # Firing threshold potential
    v_reset                                         : volt                      # Reset potential
''')

eqNeuronIAFSpkIn = b2.Equations('''
    dv/dt = (v_rest - v + r_m * I_total) / tau_m    : volt (unless refractory)  # Neuron membrane voltage
    I_total = I_syn + I_bias + I_inp(t, i)          : amp                       # Total input current
    dI_syn/dt = -I_syn / tau_s                      : amp                       # Synaptic input current
    I_bias                                          : amp                       # Per-neuron bias current
    v_rest                                          : volt                      # Rest potential
    tau_m                                           : second                    # Membrane time constant
    tau_s                                           : second                    # Membrane time constant
    r_m                                             : ohm                       # Membrane resistance
    v_thresh                                        : volt                      # Firing threshold potential
    v_reset                                         : volt                      # Reset potential
''')


## - FFIAFBrian - Class: define a spiking feedforward layer with spiking outputs
class FFIAFBrian(Layer):
    """ FFIAFBrian - Class: define a spiking feedforward layer with spiking outputs
    """

    ## - Constructor
    def __init__(self,
                 mfW: np.ndarray,
                 vfBias: Union[float, np.ndarray] = 15*mA,

                 tDt: float = 0.1*ms,
                 fNoiseStd: float = 0*mV,

                 vtTauN: Union[float, np.ndarray] = 20*ms,

                 vfVThresh: Union[float, np.ndarray] = -55*mV,
                 vfVReset: Union[float, np.ndarray] = -65*mV,
                 vfVRest: Union[float, np.ndarray] = -65*mV,

                 tRefractoryTime = 0*ms,

                 eqNeurons = eqNeuronIAF,

                 strIntegrator: str = 'rk4',

                 strName: str = 'unnamed'
                 ):
        """
        FFIAFBrian - Construct a spiking feedforward layer with IAF neurons, with a Brian2 back-end
                     Inputs are continuous currents; outputs are spiking events

        :param mfW:             np.array MxN weight matrix.
        :param vfBias:          np.array Nx1 bias vector. Default: 10mA

        :param tDt:             float Time-step. Default: 0.1 ms
        :param fNoiseStd:       float Noise std. dev. per second. Default: 0

        :param vtTauN:          np.array Nx1 vector of neuron time constants. Default: 20ms

        :param vfVThresh:       np.array Nx1 vector of neuron thresholds. Default: -55mV
        :param vfVReset:        np.array Nx1 vector of neuron thresholds. Default: -65mV
        :param vfVRest:         np.array Nx1 vector of neuron thresholds. Default: -65mV

        :param tRefractoryTime: float Refractory period after each spike. Default: 0ms

        :param eqNeurons:       Brian2.Equations set of neuron equations. Default: IAF equation set

        :param strIntegrator:   str Integrator to use for simulation. Default: 'rk4'

        :param strName:         str Name for the layer. Default: 'unnamed'
        """

        # - Call super constructor
        super().__init__(mfW = mfW,
                         tDt = np.asarray(tDt),
                         fNoiseStd = np.asarray(fNoiseStd),
                         strName = strName)

        # - Set up layer neurons
        self._ngLayer = b2.NeuronGroup(self.nSize, eqNeurons,
                                       threshold = 'v > v_thresh',
                                       reset = 'v = v_reset',
                                       refractory = np.asarray(tRefractoryTime) * second,
                                       method = strIntegrator,
                                       dt = np.asarray(tDt) * second,
                                       name = 'spiking_ff_neurons')
        self._ngLayer.v = vfVRest
        self._ngLayer.r_m = 1 * ohm

        # - Add monitors to record layer outputs
        self._spmLayer = b2.SpikeMonitor(self._ngLayer, record = True, name = 'layer_spikes')

        # - Call Network constructor
        self._net = b2.Network(self._ngLayer, self._spmLayer,
                               name = 'ff_spiking_layer')

        # - Record neuron parameters
        self.vfVThresh = vfVThresh
        self.vfVReset = vfVReset
        self.vfVRest = vfVRest
        self.vtTauN = vtTauN
        self.tRefractoryTime = tRefractoryTime
        self.vfBias = vfBias
        self.mfW = mfW

        # - Store "reset" state
        self._net.store('reset')


    def reset_state(self):
        """ .reset_state() - Method: reset the internal state of the layer
            Usage: .reset_state()
        """
        self._ngLayer.v = self.vfVRest * volt

    def randomize_state(self):
        """ .randomize_state() - Method: randomize the internal state of the layer
            Usage: .randomize_state()
        """
        fRangeV = abs(self.vfVThresh - self.vfVReset)
        self._ngLayer.v = (np.random.rand(self.nSize) * fRangeV + self.vfVReset) * volt

    def reset_time(self):
        """
        reset_time - Reset the internal clock of this layer
        """
        
        # - Sotre state variables
        vfV = np.copy(self._ngLayer.v) * volt

        # - Store parameters
        vfVThresh = np.copy(self.vfVThresh)
        vfVReset = np.copy(self.vfVReset)
        vfVRest = np.copy(self.vfVRest)
        vtTauN = np.copy(self.vtTauN)
        tRefractoryTime = np.copy(self.tRefractoryTime)
        vfBias = np.copy(self.vfBias)
        mfW = np.copy(self.mfW)

        # - Reset network
        self._net.restore('reset')
        
        # - Restork parameters
        self.vfVThresh = vfVThresh
        self.vfVReset = vfVReset
        self.vfVRest = vfVRest
        self.vtTauN = vtTauN
        self.tRefractoryTime = tRefractoryTime
        self.vfBias = vfBias
        self.mfW = mfW  

        # - Restore state variables
        self._ngLayer.v = vfV

    ### --- State evolution

    def evolve(self,
               tsInput: TSContinuous = None,
               tDuration: float = None,
               bVerbose: bool = False,
    ) -> TSEvent:
        """
        evolve - Evolve the state of this layer

        :param tsInput:     TimeSeries TxM or Tx1 input to this layer
        :param tDuration:   float Duration of evolution, in seconds
        :param bVerbose:    bool Currently no effect, just for conformity

        :return: TimeSeries Output of this layer during evolution period
        """

        # - Discretise input, prepare time base
        vtTimeBase, mfInputStep, tDuration = self._prepare_input(tsInput, tDuration)

        # - Weight inputs
        mfNeuronInputStep = mfInputStep @ self.mfW

        # - Generate a noise trace
        mfNoiseStep = np.random.randn(np.size(vtTimeBase), self.nSize) * self.fNoiseStd

        # - Specifiy network input currents, construct TimedArray
        taI_inp = TAShift(np.asarray(mfNeuronInputStep + mfNoiseStep) * amp,
                          self.tDt * second, tOffset = self.t * second,
                          name = 'external_input')

        # - Perform simulation
        self._net.run(tDuration * second, namespace = {'I_inp': taI_inp}, level = 0)

        # - Build response TimeSeries
        vbUseEvent = self._spmLayer.t_ >= vtTimeBase[0]
        vtEventTimeOutput = self._spmLayer.t_[vbUseEvent]
        vnEventChannelOutput = self._spmLayer.i[vbUseEvent]

        return TSEvent(vtEventTimeOutput, vnEventChannelOutput, strName = 'Layer spikes')

    def stream(self,
               tDuration: float,
               tDt: float,
               bVerbose: bool = False,
               ) -> Tuple[float, List[float]]:
        """
        stream - Stream data through this layer
        :param tDuration:   float Total duration for which to handle streaming
        :param tDt:         float Streaming time step
        :param bVerbose:    bool Display feedback

        :yield: (vtEventTimes, vnEventChannels)

        :return: Final (vtEventTimes, vnEventChannels)
        """

        # - Initialise simulation, determine how many tDt to evolve for
        if bVerbose: print("Layer: I'm preparing")
        vtTimeTrace = np.arange(0, tDuration+tDt, tDt)
        nNumSteps = np.size(vtTimeTrace)-1

        # - Generate a noise trace
        mfNoiseStep = np.random.randn(nNumSteps, self.nSize) * self.fNoiseStd * np.sqrt(self.tDt)

        # - Generate a TimedArray to use for step-constant input currents
        taI_inp = TAShift(np.zeros((1, self._nDimIn)) * amp,
                          self.tDt * second,
                          name = 'external_input',
                          )

        if bVerbose: print("Layer: Prepared")

        # - Loop over tDt steps
        for nStep in range(nNumSteps):
            if bVerbose: print('Layer: Yielding from internal state.')
            if bVerbose: print('Layer: step', nStep)
            if bVerbose: print('Layer: Waiting for input...')

            # - Yield current output spikes, receive input for next time step
            vbUseEvents = self._spmLayer.t_ >= vtTimeTrace[nStep]
            if bVerbose: print('Layer: Yielding {} spikes'.format(np.sum(vbUseEvents)))
            tupInput = yield self._spmLayer.t_[vbUseEvents], self._spmLayer.i_[vbUseEvents]

            # - Specify network input currents for this streaming step
            if tupInput is None:
                taI_inp.values = mfNoiseStep[nStep, :]
            else:
                taI_inp.values = np.reshape(tupInput[1][0, :], (1, -1)) + mfNoiseStep[nStep, :]

            # - Reinitialise TimedArray
            taI_inp._init_2d()

            if bVerbose: print('Layer: Input was: ', tupInput)

            # - Evolve layer (increments time implicitly)
            self._net.run(tDt * second, namespace = {'I_inp': taI_inp}, level = 0)

        # - Return final spikes, if any
        vbUseEvents = self._spmLayer.t_ >= vtTimeTrace[-2]  # Should be tDuration - tDt
        return self._spmLayer.t_[vbUseEvents], self._spmLayer.i_[vbUseEvents]


    ### --- Properties

    @property
    def cOutput(self):
        return TSEvent

    @property
    def vState(self):
        return self._ngLayer.v_

    @vState.setter
    def vState(self, vNewState):
        self._ngLayer.v = np.asarray(self._expand_to_net_size(vNewState, 'vNewState')) * volt

    @property
    def vtTauN(self):
        return self._ngLayer.tau_m_

    @vtTauN.setter
    def vtTauN(self, vtNewTauN):
        self._ngLayer.tau_m = np.asarray(self._expand_to_net_size(vtNewTauN, 'vtNewTauN')) * second

    @property
    def vfBias(self):
        return self._ngLayer.I_bias_

    @vfBias.setter
    def vfBias(self, vfNewBias):
        self._ngLayer.I_bias = np.asarray(self._expand_to_net_size(vfNewBias, 'vfNewBias')) * amp

    @property
    def vfVThresh(self):
        return self._ngLayer.v_thresh_

    @vfVThresh.setter
    def vfVThresh(self, vfNewVThresh):
        self._ngLayer.v_thresh = np.asarray(self._expand_to_net_size(vfNewVThresh, 'vfNewVThresh')) * volt

    @property
    def vfVRest(self):
        return self._ngLayer.v_rest_

    @vfVRest.setter
    def vfVRest(self, vfNewVRest):
        self._ngLayer.v_rest = np.asarray(self._expand_to_net_size(vfNewVRest, 'vfNewVRest')) * volt

    @property
    def vfVReset(self):
        return self._ngLayer.v_reset_

    @vfVReset.setter
    def vfVReset(self, vfNewVReset):
        self._ngLayer.v_reset = np.asarray(self._expand_to_net_size(vfNewVReset, 'vfNewVReset')) * volt

    @property
    def t(self):
        return self._net.t_

    @Layer.tDt.setter
    def tDt(self, _):
        raise ValueError('The `tDt` property cannot be set for this layer')


# - FFIAFSpkInBrian - Class: Spiking feedforward layer with spiking in- and outputs
class FFIAFSpkInBrian(FFIAFBrian):
    """ FFIAFSpkInBrian - Class: Spiking feedforward layer with spiking in- and outputs
    """

    ## - Constructor
    def __init__(self,
                 mfW: np.ndarray,
                 vfBias: np.ndarray = 10*mA,

                 tDt: float = 0.1*ms,
                 fNoiseStd: float = 0*mV,

                 vtTauN: np.ndarray = 20*ms,
                 vtTauS: np.ndarray = 20*ms,

                 vfVThresh: np.ndarray = -55*mV,
                 vfVReset: np.ndarray = -65*mV,
                 vfVRest: np.ndarray = -65*mV,

                 tRefractoryTime = 0*ms,

                 eqNeurons = eqNeuronIAFSpkIn,

                 strIntegrator: str = 'rk4',

                 strName: str = 'unnamed',

                 bRecord: bool = False,
                 ):
        """
        FFIAFSpkInBrian - Construct a spiking feedforward layer with IAF neurons, with a Brian2 back-end
                          in- and outputs are spiking events

        :param mfW:             np.array MxN weight matrix.
        :param vfBias:          np.array Nx1 bias vector. Default: 10mA

        :param tDt:             float Time-step. Default: 0.1 ms
        :param fNoiseStd:       float Noise std. dev. per second. Default: 0

        :param vtTauN:          np.array Nx1 vector of neuron time constants. Default: 20ms
        :param vtTauS:          np.array Nx1 vector of synapse time constants. Default: 20ms

        :param vfVThresh:       np.array Nx1 vector of neuron thresholds. Default: -55mV
        :param vfVReset:        np.array Nx1 vector of neuron thresholds. Default: -65mV
        :param vfVRest:         np.array Nx1 vector of neuron thresholds. Default: -65mV

        :param tRefractoryTime: float Refractory period after each spike. Default: 0ms

        :param eqNeurons:       Brian2.Equations set of neuron equations. Default: IAF equation set

        :param strIntegrator:   str Integrator to use for simulation. Default: 'rk4'

        :param strName:         str Name for the layer. Default: 'unnamed'

        :param bRecord:         bool Record membrane potential during evolutions
        """

        # - Call Layer constructor
        Layer.__init__(
            self,
            mfW = mfW,
            tDt = np.asarray(tDt),
            fNoiseStd = np.asarray(fNoiseStd),
            strName = strName
        )

        # - Set up spike source to receive spiking input
        self._sggInput = b2.SpikeGeneratorGroup(self.nDimIn, [0], [0*second],
                                                dt = np.asarray(tDt) * second)
        # - Set up layer neurons
        self._ngLayer = b2.NeuronGroup(self.nSize, eqNeurons,
                                       threshold = 'v > v_thresh',
                                       reset = 'v = v_reset',
                                       refractory = np.asarray(tRefractoryTime) * second,
                                       method = strIntegrator,
                                       dt = np.asarray(tDt) * second,
                                       name = 'spiking_ff_neurons')
        self._ngLayer.v = vfVRest
        self._ngLayer.r_m = 1 * ohm

        # - Add source -> receiver synapses
        self._sgReceiver = b2.Synapses(self._sggInput, self._ngLayer,
                                       model = 'w : 1',
                                       on_pre = 'I_syn_post += w*amp',
                                       method = strIntegrator,
                                       dt = np.asarray(tDt) * second,
                                       name = 'receiver_synapses')
        self._sgReceiver.connect()

        # - Add monitors to record layer outputs
        self._spmLayer = b2.SpikeMonitor(self._ngLayer, record = True, name = 'layer_spikes')

        # - Call Network constructor
        self._net = b2.Network(
            self._sggInput,
            self._sgReceiver,
            self._ngLayer,
            self._spmLayer,
            name = 'ff_spiking_layer'
        )

        if bRecord:
            # - Monitor for recording network potential
            self._stmVmem = b2.StateMonitor(self._ngLayer, ['v'], record=True, name = "layer_potential")
            self._net.add(self._stmVmem)

        # - Record neuron parameters
        self.vfVThresh = vfVThresh
        self.vfVReset = vfVReset
        self.vfVRest = vfVRest
        self.vtTauN = vtTauN
        self.vtTauS = vtTauS
        self.tRefractoryTime = tRefractoryTime
        self.vfBias = vfBias
        self.mfW = mfW

        # - Store "reset" state
        self._net.store('reset')

    def evolve(
        self,
        tsInput: TSContinuous = None,
        tDuration: float = None,
        bVerbose: bool = False,
    ) -> TSEvent:
        """
        evolve - Evolve the state of this layer

        :param tsInput:     TimeSeries TxM or Tx1 input to this layer
        :param tDuration:   float Duration of evolution, in seconds
        :param bVerbose:    bool Currently no effect, just for conformity

        :return: TimeSeries Output of this layer during evolution period
        """

        # - Prepare time base
        vtTimeBase, _, tDuration = self._prepare_input(tsInput, tDuration)

        # - Set spikes for spike generator
        if tsInput is not None:
            vtEventTimes, vnEventChannels, _ = tsInput.find([vtTimeBase[0], vtTimeBase[-1]+self.tDt])
            self._sggInput.set_spikes(vnEventChannels, vtEventTimes * second, sorted = False)
        else:
            self._sggInput.set_spikes([], [] * second)

        # - Generate a noise trace
        mfNoiseStep = np.random.randn(np.size(vtTimeBase), self.nSize) * self.fNoiseStd / np.sqrt(self.tDt)
        
        # - Specifiy noise input currents, construct TimedArray
        taI_noise = TAShift(np.asarray(mfNoiseStep) * amp,
                          self.tDt * second, tOffset = self.t * second,
                          name  = 'noise_input')

        # - Perform simulation
        self._net.run(tDuration * second, namespace = {'I_inp': taI_noise}, level = 0)

        # - Build response TimeSeries
        vbUseEvent = self._spmLayer.t_ >= vtTimeBase[0]
        vtEventTimeOutput = self._spmLayer.t_[vbUseEvent]
        vnEventChannelOutput = self._spmLayer.i[vbUseEvent]

        return TSEvent(vtEventTimeOutput, vnEventChannelOutput, strName = 'Layer spikes')

    def reset_time(self):

        # - Store state variables
        vfV = np.copy(self._ngLayer.v) * volt
        vfIsyn = np.copy(self._ngLayer.I_syn) * amp

        # - Store parameters
        vfVThresh = np.copy(self.vfVThresh)
        vfVReset = np.copy(self.vfVReset)
        vfVRest = np.copy(self.vfVRest)
        vtTauN = np.copy(self.vtTauN)
        vtTauS = np.copy(self.vtTauS)
        tRefractoryTime = np.copy(self.tRefractoryTime)
        vfBias = np.copy(self.vfBias)
        mfW = np.copy(self.mfW)

        self._net.restore('reset')
        
        # - Restork parameters
        self.vfVThresh = vfVThresh
        self.vfVReset = vfVReset
        self.vfVRest = vfVRest
        self.vtTauN = vtTauN
        self.vtTauS = vtTauS
        self.tRefractoryTime = tRefractoryTime
        self.vfBias = vfBias
        self.mfW = mfW

        # - Restore state variables
        self._ngLayer.v = vfV
        self._ngLayer.I_syn = vfIsyn

    def reset_state(self):
        """ .reset_state() - Method: reset the internal state of the layer
            Usage: .reset_state()
        """
        self._ngLayer.v = self.vfVRest * volt
        self._ngLayer.I_syn = 0 * amp

    def reset_all(self, bKeepParams=True):
        if bKeepParams:
            # - Store parameters
            vfVThresh = np.copy(self.vfVThresh)
            vfVReset = np.copy(self.vfVReset)
            vfVRest = np.copy(self.vfVRest)
            vtTauN = np.copy(self.vtTauN)
            vtTauS = np.copy(self.vtTauS)
            tRefractoryTime = np.copy(self.tRefractoryTime)
            vfBias = np.copy(self.vfBias)
            mfW = np.copy(self.mfW)

        self.reset_state()
        self._net.restore('reset')
        
        if bKeepParams:
            # - Restork parameters
            self.vfVThresh = vfVThresh
            self.vfVReset = vfVReset
            self.vfVRest = vfVRest
            self.vtTauN = vtTauN
            self.vtTauS = vtTauS
            self.tRefractoryTime = tRefractoryTime
            self.vfBias = vfBias
            self.mfW = mfW
    
    def randomize_state(self):
        """ .randomize_state() - Method: randomize the internal state of the layer
            Usage: .randomize_state()
        """
        fRangeV = abs(self.vfVThresh - self.vfVReset)
        self._ngLayer.v = (np.random.rand(self.nSize) * fRangeV + self.vfVReset) * volt
        self._ngLayer.I_syn = np.random.rand(self.nSize) * amp
    
    def pot_kernel(self, t):
        """ pot_kernel - response of the membrane potential to an
                         incoming spike at a single synapse with
                         weight 1*amp (not considering vfVRest)
        """
        t = t.reshape(-1,1)
        fConst = self.vtTauS / (self.vtTauS-self.vtTauN) * self._ngLayer.r_m * amp
        return fConst * ( np.exp(-t/self.vtTauS) - np.exp(-t/self.vtTauN) )

    def train_mst_simple(
        self,
        tDuration: float,
        tStart: float,
        tsInput: TSEvent,
        vnTargetCounts: np.ndarray = None,
        fLambda: float = 1e-5,
        fEligibilityRatio: float = 0.1,
        fMomentum: float = 0,
        bFirst: bool = True,
        bFinal: bool = False,
        bVerbose: bool = False,
    ):
        """
        train_mst_simple - Use the multi-spike tempotron learning rule
                           from Guetig2017, in its simplified version,
                           where no gradients are calculated
        """
        
        assert hasattr(self, "_stmVmem"), (
            "Layer needs to be instantiated with bRecord=True for "
            + "this learning rule."
        )

        # - End time of current batch
        tStop = tStart + tDuration
              
        if tsInput is not None:
            vtEventTimes, vnEventChannels, _ = tsInput.find([tStart, tStop])
        else:
            print('No tsInput defined, assuming input to be 0.')
            vtEventTimes, vnEventChannels = [], []

        # - Prepare target
        if vnTargetCounts is None:
            vnTargetCounts = np.zeros(self.nSize)
        else:
            assert np.size(vnTargetCounts) == self.nSize, (
                "Target array size must match layer size ({}).".format(self.nSize)
            )

        ## -- Determine eligibility for each neuron and synapse
        mfEligibiity = np.zeros((self.nDimIn, self.nSize))

        # - Iterate over source neurons
        for iSource in range(self.nDimIn):
            if bVerbose:
                print("\rProcessing input {} of {}".format(iSource+1, self.nDimIn), end='')
            # - Find spike timings
            vtEventTimesSource = vtEventTimes[vnEventChannels == iSource]
            # - Sum individual correlations over input spikes, for all synapses
            for tSpkIn in vtEventTimesSource:
                # - Membrane potential between input spike time and now (transform to vfVRest at 0)
                vfVmem = self._stmVmem.v.T[self._stmVmem.t_ >= tSpkIn] - self.vfVRest * volt
                # - Kernel between input spike time and now
                vfKernel = self.pot_kernel(self._stmVmem.t_[self._stmVmem.t_ >= tSpkIn] - tSpkIn)
                # - Add correlations to eligibility matrix
                mfEligibiity[iSource, :] += np.sum(vfKernel * vfVmem)
            
        ## -- For each neuron sort eligibilities and choose synapses with largest eligibility
        nEligible = int(fEligibilityRatio * self.nDimIn)
        # - Mark eligible neurons
        miEligible = np.argsort(mfEligibiity, axis=0)[:nEligible:-1]
        
        ##  -- Compare target number of events with spikes and perform weight updates for chosen synapses
        # - Numbers of (output) spike times for each neuron
        vbUseEventOut = (self._spmLayer.t_ >= tStart) & (self._spmLayer.t_ <= tStop)
        viSpkNeuronOut = self._spmLayer.i[vbUseEventOut]
        vnSpikeCount = np.array([
            np.sum(viSpkNeuronOut == iNeuron) for iNeuron in range(self.nSize)
        ])
        
        # - Updates to eligible synapses of each neuron
        vfUpdates = np.zeros(self.nSize)
        # - Negative update if spike count too high
        vfUpdates[vnSpikeCount > vnTargetCounts] = -fLambda
        # - Positive update if spike count too low
        vfUpdates[vnSpikeCount < vnTargetCounts] = fLambda

<<<<<<< HEAD
=======
        # - Update only eligible synapses
        # # - approach one: flattened arrays
        # mfW_flat = np.copy(self.mfW).flatten()
        # # - Indices of eligible connections wrt flat array
        # viEligible_flat = np.ravel_multi_index(
        #     np.array([
        #         miEligible.flatten(),  # Source index
        #         np.repeat(np.arange(nSize),nEligible)  # Target index
        #     ]),
        #     (nDimIn, nSize)
        # )
        # mfW_flat[viEligible_flat] += np.repeat(vfUpdates, nEligible)
        # self.mfW = mfW_flat.reshape(nDimIn, nSize)

        # - Reset previous weight changes that are used for momentum heuristic
>>>>>>> 648a1a36
        if bFirst:
            self._mfDW_previous = np.zeros_like(self.mfW)

        # - Accumulate updates to me made to weights
        mfDW_current = np.zeros_like(self.mfW)
        
        # - Update only eligible synapses
        for iTarget in range(self.nSize):
            mfDW_current[miEligible[:, iTarget], iTarget] += vfUpdates[iTarget]

        # - Include previous weight changes for momentum heuristic
        mfDW_current += fMomentum * self._mfDW_previous

        # - Perform weight update
        self.mfW += mfDW_current
        # - Store weight changes for next iteration
        self._mfDW_previous = mfDW_current
        

    @property
    def cInput(self):
        return TSEvent

    @property
    def mfW(self):
        return np.array(self._sgReceiver.w).reshape(self.nDimIn, self.nSize)

    @mfW.setter
    def mfW(self, mfNewW):
        assert (
            mfNewW.shape == (self.nDimIn, self.nSize)
            or mfNewW.shape == self._sgReceiver.w.shape
        ), "mfW must be of dimensions ({}, {}) or flat with size {}.".format(
            self.nDimIn, self.nSize, self.nDimIn*self.nSize
        )
        
        self._sgReceiver.w = np.array(mfNewW).flatten()

    @property
    def vtTauS(self):
        return self._ngLayer.tau_s_

    @vtTauS.setter
    def vtTauS(self, vtNewTauS):
        self._ngLayer.tau_s = np.asarray(self._expand_to_net_size(vtNewTauS, 'vtNewTauS')) * second
<|MERGE_RESOLUTION|>--- conflicted
+++ resolved
@@ -669,24 +669,7 @@
         # - Positive update if spike count too low
         vfUpdates[vnSpikeCount < vnTargetCounts] = fLambda
 
-<<<<<<< HEAD
-=======
-        # - Update only eligible synapses
-        # # - approach one: flattened arrays
-        # mfW_flat = np.copy(self.mfW).flatten()
-        # # - Indices of eligible connections wrt flat array
-        # viEligible_flat = np.ravel_multi_index(
-        #     np.array([
-        #         miEligible.flatten(),  # Source index
-        #         np.repeat(np.arange(nSize),nEligible)  # Target index
-        #     ]),
-        #     (nDimIn, nSize)
-        # )
-        # mfW_flat[viEligible_flat] += np.repeat(vfUpdates, nEligible)
-        # self.mfW = mfW_flat.reshape(nDimIn, nSize)
-
         # - Reset previous weight changes that are used for momentum heuristic
->>>>>>> 648a1a36
         if bFirst:
             self._mfDW_previous = np.zeros_like(self.mfW)
 
