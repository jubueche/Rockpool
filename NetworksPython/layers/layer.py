from warnings import warn
from abc import ABC, abstractmethod
from functools import reduce
from typing import Optional, Union, List, Tuple
import json

import numpy as np
import torch

from ..timeseries import TimeSeries, TSContinuous, TSEvent

# - Type alias for array-like objects
ArrayLike = Union[np.ndarray, List, Tuple]

# - Configure exports
__all__ = ["Layer"]


# - Absolute tolerance, e.g. for comparing float values
tol_abs = 1e-9

### --- Convenience functions


def to_scalar(value, str_type: str = None):
    # - Check the value is a scalar
    assert np.size(value) == 1, "The value must be a scalar"

    if str_type is not None:
        return np.asscalar(np.array(value).astype(str_type))
    else:
        return np.asscalar(np.array(value))


### --- RefArray class


class RefArray(np.ndarray):
    """
    RefArray - np.ndarray subclass that is generated from an array-like or torch.Tensor
               and contains a reference to the original array-like or to a third object
               with same shape. Item assignment on a RefArray instance (i.e. refarray[i,j]
               = x) will also change this third object accordingly. Typically this object
               is some original container from which the array-like has been created.
               Therefore the objects in the RefArray are typically copies of those in the
               referenced object.
               This is useful for layers that contain torch tensors with properties
               returning a numpy array. Here, item assignment will also modify the original
               tensor object (as would generally be expected), which is not the case when
               using normal ndarrays.
    """

    def __new__(
        cls,
        arraylike: Union[ArrayLike, torch.Tensor],
        reference: Optional[Union[ArrayLike, torch.Tensor]] = None,
    ):
        """
        ___new__ - Customize instance creation. Necessary for custom subclasses of
                   np.ndarray. Create new object as view on existing ndarray or on a new
                   ndarray generated from an array-like object or tensor. Then add a
                   reference to a third object, with same shape. Typically the original
                   array is some form of copy of the referenced object. Alternatively a
                   reference to the original array-like or tensor can be added. In this
                   case the new instance is always a copy of the array-like and not a
                   reference.
        :param arraylike:  Array-like object or torch tensor to be copied.
        :param reference:  Indexable container with same dimensions as arraylike
                           If None, a reference to arraylike will be added.
        :return:
            obj  np.ndarray  Numpy array upon which new instance will be based
        """
        if reference is not None and tuple(np.shape(arraylike)) != tuple(
            np.shape(reference)
        ):
            raise TypeError(
                "Referenced object and array object need to have same shape"
            )
        # - Convert torch tensor to numpy array on cpu
        arraylike_new = (
            arraylike.cpu().numpy()
            if isinstance(arraylike, torch.Tensor)
            else arraylike
        )
        if reference is None:
            # New class instance is a copy of arraylike (and never a view to original arraylike)
            obj = np.array(arraylike_new).view(cls)
            # Store reference to original arraylike
            obj._reference = arraylike
        else:
            # New class instance is a copy of original array-like or a view, if arraylike is np.ndarray
            obj = np.asarray(arraylike_new).view(cls)
            # - Add reference to third object
            obj._reference = reference
        return obj

    def __array_finalize(self, obj: np.ndarray):
        """
        __array_finalize - arguments: to be used for np.ndarray subclasses to include
                           additional elements in instance.
        :param obj:  np.ndarray upon which self is based
        """
        # - Store reference to third object as attribute of self
        self._reference = getattr(obj, "_reference", None)

    def __setitem__(self, position, value):
        """
        ___setitem___ - Update items of self and of self.reference in the same way.
        """
        super().__setitem__(position, value)
        if isinstance(self._reference, torch.Tensor):
            if not isinstance(value, torch.Tensor):
                # - Genrate tensor with new data
                value = torch.from_numpy(np.array(value))
            # - Match dtype and device with self.reference
            value = value.to(self._reference.dtype).to(self._reference.device)
        # - Update data in self.reference
        self._reference[position] = value

    def copy(self):
        """copy - Return np.ndarray as copy to get original __setitem__ method."""
        array_copy = super().copy()
        return np.array(array_copy)


class RefProperty(property):
    """
    RefProperty - The purpose of this class is to provide a decorator @RefProperty
                  to be used instead of @property for objects that require that a copy
                  is returned instead of the original object. The returned object is
                  a RefArray with reference to the original object, allowing item
                  assignment to work.
    """

    def __init__(self, fget=None, fset=None, fdel=None, doc=None):
        # - Change fget so that it returns a RefArray
        fget = self.fct_refarray(fget)
        super().__init__(fget=fget, fset=fset, fdel=fdel, doc=doc)

    def fct_refarray(self, fct):
        """
        fct_refarray - Return a function that does the same as fct but convert its return
                       value to a RefArray
        :param fct:  Callable  Function whose return value should be converted
        """

        def inner(owner):
            original = fct(owner)
            return RefArray(original)

        return inner


### --- Implements the Layer abstract class


class Layer(ABC):
    def __init__(
        self,
        weights: np.ndarray,
        dt: Optional[float] = 1,
        noise_std: Optional[float] = 0,
        name: Optional[str] = "unnamed",
    ):
        """
        Layer class - Implement an abstract layer of neurons (no implementation)

        :param weights:         np.ndarray Weight matrix for this layer
        :param dt:         float Time-step used for evolving this layer. Default: 1
        :param noise_std:   float Std. Dev. of state noise when evolving this layer. Default: 0. Defined as the expected
                                    std. dev. after 1s of integration time
        :param name:       str Name of this layer. Default: 'unnamed'
        """

        # - Assign properties
        if name is None:
            self.name = "unnamed"
        else:
            self.name = name

        try:
            # Try this before enforcing with Numpy atleast to account for custom classes for weights
            self._size_in, self._size = weights.shape
            self._weights = weights
        except Exception:
            weights = np.atleast_2d(weights)
            self._size_in, self._size = weights.shape
            self._weights = weights

        # - Check and assign dt and noise_std
        assert (
            np.size(dt) == 1 and np.size(noise_std) == 1
        ), "Layer `{}`: `dt` and `noise_std` must be scalars.".format(self.name)

        # - Assign default noise
        if noise_std is None:
            noise_std = 0.0

        # - Check dt
        assert dt is not None, "`dt` must be a numerical value"

        self._dt = dt
        self.noise_std = noise_std
        self._timestep = 0

    ### --- Common methods

    def _determine_timesteps(
        self,
        ts_input: Optional[TimeSeries] = None,
        duration: Optional[float] = None,
        num_timesteps: Optional[int] = None,
    ) -> int:
        """
        _determine_timesteps - Determine over how many time steps to evolve with the given input

        :param ts_input:       TimeSeries  TxM or Tx1 Input signals for this layer
        :param duration:     float  Duration of the desired evolution, in seconds
        :param num_timesteps: int  Number of evolution time steps

        :return num_timesteps: int  Number of evolution time steps
        """

        if num_timesteps is None:
            # - Determine num_timesteps
            if duration is None:
                # - Determine duration
                assert (
                    ts_input is not None
                ), "Layer `{}`: One of `num_timesteps`, `ts_input` or `duration` must be supplied".format(
                    self.name
                )

                if ts_input.periodic:
                    # - Use duration of periodic TimeSeries, if possible
                    duration = ts_input.duration

                else:
                    # - Evolve until the end of the input TImeSeries
                    duration = ts_input.t_stop - self.t
                    assert duration > 0, (
                        "Layer `{}`: Cannot determine an appropriate evolution duration.".format(
                            self.name
                        )
                        + " `ts_input` finishes before the current evolution time."
                    )
            num_timesteps = int(np.floor((duration + tol_abs) / self.dt))
        else:
            assert (
                isinstance(num_timesteps, int) and num_timesteps >= 0
            ), "Layer `{}`: num_timesteps must be a non-negative integer.".format(
                self.name
            )

        return num_timesteps

    def _prepare_input(
        self,
        ts_input: Optional[TSContinuous] = None,
        duration: Optional[float] = None,
        num_timesteps: Optional[int] = None,
    ) -> (np.ndarray, np.ndarray, float):
        """
        _prepare_input - Sample input, set up time base

        :param ts_input:       TimeSeries TxM or Tx1 Input signals for this layer
        :param duration:     float Duration of the desired evolution, in seconds
        :param num_timesteps: int Number of evolution time steps

        :return: (time_base, input_steps, duration)
            time_base:     ndarray T1 Discretised time base for evolution
            input_steps:    ndarray (T1xN) Discretised input signal for layer
            num_timesteps:  int Actual number of evolution time steps
        """

        num_timesteps = self._determine_timesteps(ts_input, duration, num_timesteps)

        # - Generate discrete time base
        time_base = self._gen_time_trace(self.t, num_timesteps)

        if ts_input is not None:
            # - Make sure time_base matches ts_input
            if not isinstance(ts_input, TSEvent):
                if not ts_input.periodic:
                    # - If time base limits are very slightly beyond ts_input.t_start and ts_input.t_stop, match them
                    if (
                        ts_input.t_start - 1e-3 * self.dt
                        <= time_base[0]
                        <= ts_input.t_start
                    ):
                        time_base[0] = ts_input.t_start
                    if (
                        ts_input.t_stop
                        <= time_base[-1]
                        <= ts_input.t_stop + 1e-3 * self.dt
                    ):
                        time_base[-1] = ts_input.t_stop

                # - Warn if evolution period is not fully contained in ts_input
                if not (ts_input.contains(time_base) or ts_input.periodic):
                    warn(
                        "Layer `{}`: Evolution period (t = {} to {}) ".format(
                            self.name, time_base[0], time_base[-1]
                        )
                        + "not fully contained in input signal (t = {} to {})".format(
                            ts_input.t_start, ts_input.t_stop
                        )
                    )

            # - Sample input trace and check for correct dimensions
            input_steps = self._check_input_dims(ts_input(time_base))

            # - Treat "NaN" as zero inputs
            input_steps[np.where(np.isnan(input_steps))] = 0

        else:
            # - Assume zero inputs
            input_steps = np.zeros((np.size(time_base), self.size_in))

        return time_base, input_steps, num_timesteps

    def _prepare_input_events(
        self,
        ts_input: Optional[TSEvent] = None,
        duration: Optional[float] = None,
        num_timesteps: Optional[int] = None,
    ) -> (np.ndarray, int):
        """
        _prepare_input_events - Sample input from TSEvent, set up time base

        :param ts_input:      TimeSeries TxM or Tx1 Input signals for this layer
        :param duration:    float Duration of the desired evolution, in seconds
        :param num_timesteps int Number of evolution time steps

        :return:
            spike_raster:    ndarray Boolean or integer raster containing spike info
            num_timesteps:    ndarray Number of evlution time steps
        """
        num_timesteps = self._determine_timesteps(ts_input, duration, num_timesteps)

        # - Extract spike timings and channels
        if ts_input is not None:
            # Extract spike data from the input variable
            spike_raster = ts_input.raster(
                dt=self.dt,
                t_start=self.t,
                num_timesteps=num_timesteps,
                channels=np.arange(self.size_in),
                add_events=(self.add_events if hasattr(self, "add_events") else False),
            )[2]
            # - Make sure size is correct
            spike_raster = spike_raster[:num_timesteps, :]

        else:
            spike_raster = np.zeros((num_timesteps, self.size_in))

        return spike_raster, num_timesteps

    def _check_input_dims(self, inp: np.ndarray) -> np.ndarray:
        """
        Verify if dimension of input matches layer instance. If input
        dimension == 1, scale it up to self._size_in by repeating signal.
            inp : np.ndarray with input data
            return : inp, possibly with dimensions repeated
        """
        # - Replicate `ts_input` if necessary
        if inp.ndim == 1 or (inp.ndim > 1 and inp.shape[1]) == 1:
            warn(
                f"Layer `{self.name}`: Only one channel provided in input. Will be "
                + f"copied to all {self.size_in} input channels."
            )
            inp = np.repeat(inp.reshape((-1, 1)), self._size_in, axis=1)
        else:
            # - Check dimensionality of input
            assert (
                inp.shape[1] == self._size_in
            ), "Layer `{}`: Input dimensionality {} does not match layer input size {}.".format(
                self.name, inp.shape[1], self._size_in
            )

        # - Return possibly corrected input
        return inp

    def _gen_time_trace(self, t_start: float, num_timesteps: int) -> np.ndarray:
        """
        Generate a time trace starting at t_start, of length num_timesteps+1 with
        time step length self._dt. Make sure it does not go beyond
        t_start+duration.

        :return time_trace, duration
        """
        # - Generate a trace
        time_trace = np.arange(num_timesteps + 1) * self._dt + t_start

        return time_trace

    def _expand_to_shape(
        self, inp, shape: tuple, var_name: str = "input", allow_none: bool = True
    ) -> np.ndarray:
        """
        _expand_to_shape: Replicate out a scalar to an array of shape shape

        :param inp:          scalar or array-like (size)
        :param shape:        tuple of int Shape that input should be expanded to
        :param var_name:   str Name of the variable to include in error messages
        :param allow_none:      bool Allow None as argument for inp
        :return:                np.ndarray (N) vector
        """
        if not allow_none:
            assert inp is not None, "Layer `{}`: `{}` must not be None".format(
                self.name, var_name
            )

        total_size = reduce(lambda m, n: m * n, shape)

        if np.size(inp) == 1:
            # - Expand input to full size
            inp = np.repeat(inp, total_size)

        assert (
            np.size(inp) == total_size
        ), "Layer `{}`: `{}` must be a scalar or have {} elements".format(
            self.name, var_name, total_size
        )

        # - Return object of correct shape
        return np.reshape(inp, shape)

    def _expand_to_size(
        self, inp, size: int, var_name: str = "input", allow_none: bool = True
    ) -> np.ndarray:
        """
        _expand_to_size: Replicate out a scalar to size

        :param inp:          scalar or array-like (size)
        :param size:           integer Size that input should be expanded to
        :param var_name:   str Name of the variable to include in error messages
        :param allow_none:      bool Allow None as argument for inp
        :return:                np.ndarray (N) vector
        """
        return self._expand_to_shape(inp, (size,), var_name, allow_none)

    def _expand_to_net_size(
        self, inp, var_name: str = "input", allow_none: bool = True
    ) -> np.ndarray:
        """
        _expand_to_net_size: Replicate out a scalar to the size of the layer

        :param inp:          scalar or array-like (N)
        :param var_name:   str Name of the variable to include in error messages
        :param allow_none:      bool Allow None as argument for inp
        :return:                np.ndarray (N) vector
        """
        return self._expand_to_shape(inp, (self.size,), var_name, allow_none)

    def _expand_to_weight_size(
        self, inp, var_name: str = "input", allow_none: bool = True
    ) -> np.ndarray:
        """
        _expand_to_weight_size: Replicate out a scalar to the size of the layer's weights

        :param inp:          scalar or array-like (NxN)
        :param var_name:   str Name of the variable to include in error messages
        :param allow_none:      bool Allow None as argument for inp
        :return:                np.ndarray (NxN) vector
        """

        return self._expand_to_shape(inp, (self.size, self.size), var_name, allow_none)

    ### --- String representations

    def __str__(self):
        return '{} object: "{}" [{} {} in -> {} {} out]'.format(
            self.__class__.__name__,
            self.name,
            self.size_in,
            self.input_type.__name__,
            self.size,
            self.output_type.__name__,
        )

    def __repr__(self):
        return self.__str__()

    ### --- State evolution methods

    @abstractmethod
    def evolve(
        self,
        ts_input: Optional[TimeSeries] = None,
        duration: Optional[float] = None,
        num_timesteps: Optional[int] = None,
    ) -> TimeSeries:
        """
        evolve - Abstract method to evolve the state of this layer

        :param ts_input:     TimeSeries (TxM) External input trace to use when evolving the layer
        :param duration:   float Duration in seconds to evolve the layer
        :param num_timesteps: int Number of time steps to evolve the layer
        :return:            TimeSeries (TxN) Output of this layer
        """
        pass

    # @abstractmethod
    # def stream(self,
    #            duration: float,
    #            dt: float,
    #            verbose: bool = False,
    #           ) -> TimeSeries:
    #     """
    #     stream - Abstract method to evolve the state of this layer, in a streaming format
    #
    #     :param duration: float Total duration to be streamed
    #     :param dt:       float Streaming time-step (multiple of layer.dt)
    #
    #     :yield TimeSeries raw tuple representation on each time step
    #     """
    #     pass

    def reset_time(self):
        """
        reset_time - Reset the internal clock
        :return:
        """
        self._timestep = 0

    def randomize_state(self):
        """
        randomize_state - Randomise the internal state of this layer

        :return: None
        """
        # create random initial state with a gaussian distribution with mean
        # the values that were given and std the 20% of the absolute value
        self.state = np.random.normal(
            self.state, np.abs(self.state) * 0.02, size=(self.size,)
        )

    def reset_all(self):
        self.reset_time()
        self.reset_state()

    @abstractmethod
    def to_dict(self) -> dict:
        """
        to_dict - Convert parameters of `self` to a dict if they are relevant for
                  reconstructing an identical layer.
        """
        config = {}
        config["weights"] = self.weights.tolist()
        config["dt"] = self.dt
        config["noise_std"] = self.noise_std
        config["name"] = self.name

        config["class_name"] = self.class_name

        return config

    def save(self, config: dict, filename: str):
        """save - Save parameters from `config` in a json file.
        :param config:    dict of attributes to be saved.
        :param filename:  Path of file where parameters are stored.
        """
        with open(filename, "w") as f:
            json.dump(config, f)

    @classmethod
    def load_from_file(cls, filename: str, **kwargs) -> "cls":
        """load_from_file - Generate instance of `cls` with parameters loaded from file.
        :param filename: Path to the file where parameters are stored.
        :param kwargs:   Any keyword argument of the class __init__ method where the
                         parameter stored in the file should be overwritten.
        :return:
            Instance of cls with paramters from file.
        """
        # - Load dict from file
        with open(filename, "r") as f:
            config = json.load(f)
        # - Instantiate new class member from dict
        return cls.load_from_dict(config, **kwargs)

    @classmethod
    def load_from_dict(cls, config: dict, **kwargs) -> "cls":
        """load_from_dict - Generate instance of `cls` with parameters loaded from dict.
        :param config: Dict with parameters.
        :param kwargs: Any keyword argument of the class __init__ method where the
                       parameter from `config` should be overwritten.
        :return:
            Instance of cls with paramters from dict.
        """
        # - Overwrite parameters with kwargs
        config = dict(config, **kwargs)
        # - Remove class name from dict
        config.pop("class_name")
        return cls(**config)

    def reset_state(self):
        """
        reset_state - Reset the internal state of this layer. Sets state to zero

        :return: None
        """
        self.state = np.zeros(self.size)

    #### --- Properties

    @property
    def class_name(self) -> str:
        """class_name - Return name of `self` as a string."""
        # - Determine class name by removing "<class '" and "'>" and the package information
        return str(self.__class__).split("'")[1].split(".")[-1]

    @property
    def output_type(self):
        return TSContinuous

    @property
    def input_type(self):
        return TSContinuous

    @property
    def size(self) -> int:
        return self._size

    @property
    def size_in(self) -> int:
        return self._size_in

    @property
    def dt(self) -> float:
        return self._dt

    @dt.setter
    def dt(self, fNewDt: float):
        self._dt = to_scalar(fNewDt)

    @property
    def weights(self) -> np.ndarray:
        return self._weights

    @weights.setter
    def weights(self, new_w: np.ndarray):
        assert new_w is not None, "Layer `{}`: weights must not be None.".format(
            self.name
        )

        # - Ensure weights are at least 2D
        try:
            assert new_w.ndim >= 2
        except AssertionError:
<<<<<<< HEAD
            warn(
                "Layer `{}`: `new_w` must be at least of dimension 2".format(self.name)
            )
=======
            warn("Layer `{}`: `new_w must be at least of dimension 2".format(self.name))
>>>>>>> a025ee50
            new_w = np.atleast_2d(new_w)

        # - Check dimensionality of new weights
        assert (
            new_w.size == self.size_in * self.size
        ), "Layer `{}`: `new_w` must be of shape {}".format(
            (self.name, self.size_in, self.size)
        )

        # - Save weights with appropriate size
        self._weights = np.reshape(new_w, (self.size_in, self.size))

    @property
    def state(self):
        return self._state

    @state.setter
    def state(self, new_state):
        assert (
            np.size(new_state) == self.size
        ), "Layer `{}`: `new_state` must have {} elements".format(self.name, self.size)

        self._state = new_state

    @property
    def noise_std(self):
        return self._noise_std

    @noise_std.setter
    def noise_std(self, new_noise_std):
        self._noise_std = to_scalar(new_noise_std)

    @property
    def t(self):
        return self._timestep * self.dt

    @t.setter
    def t(self, new_t):
        self._timestep = int(np.floor(new_t / self.dt))

    # - Temporary, for maintaining compatibility with layers that still use _t
    @property
    def _t(self):
        return self._timestep * self.dt

    @_t.setter
    def _t(self, new_t):
        self._timestep = int(np.floor(new_t / self.dt))<|MERGE_RESOLUTION|>--- conflicted
+++ resolved
@@ -648,13 +648,7 @@
         try:
             assert new_w.ndim >= 2
         except AssertionError:
-<<<<<<< HEAD
-            warn(
-                "Layer `{}`: `new_w` must be at least of dimension 2".format(self.name)
-            )
-=======
             warn("Layer `{}`: `new_w must be at least of dimension 2".format(self.name))
->>>>>>> a025ee50
             new_w = np.atleast_2d(new_w)
 
         # - Check dimensionality of new weights
