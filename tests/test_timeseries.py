--- conflicted
+++ resolved
@@ -610,7 +610,6 @@
     ts = TSContinuous.from_clocked(data, dt=0.1, name="test")
 
 
-<<<<<<< HEAD
 def test_event_tstop():
     from rockpool import TSEvent
 
@@ -627,7 +626,8 @@
         # ValueError if t_stop too small
         ts = TSEvent(times, channels, t_stop=times[-1] - 0.01)
     ts = TSEvent(times, channels, t_stop=times[-1] + 1)
-=======
+
+
 def test_continuous_nan():
     from rockpool import TSContinuous
 
@@ -664,7 +664,6 @@
     sampled_data = ts(sample_times)
     assert (sampled_data[[2, 5, 8]] == ts(times[0])).all()
     assert (sampled_data[[1, 4, 9]] == ts(times[-1])).all()
->>>>>>> 19d56f68
 
 
 def test_event_call():
